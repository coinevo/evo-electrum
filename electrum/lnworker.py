--- conflicted
+++ resolved
@@ -893,14 +893,8 @@
         for i in range(attempts):
             try:
                 route = await self._create_route_from_invoice(decoded_invoice=lnaddr)
-<<<<<<< HEAD
-            except NoPathFound:
-                self.logger.error("NoPathFound")
-                success = False
-=======
             except NoPathFound as e:
                 log.append(PaymentAttemptLog(success=False, exception=e))
->>>>>>> 29cf0152
                 break
             self.network.trigger_callback('invoice_status', key, PR_INFLIGHT)
             payment_attempt_log = await self._pay_to_route(route, lnaddr)
