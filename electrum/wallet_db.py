--- conflicted
+++ resolved
@@ -28,12 +28,8 @@
 import copy
 import threading
 from collections import defaultdict
-<<<<<<< HEAD
 from functools import reduce
-from typing import Dict, Optional, List, Tuple, Set, Iterable, NamedTuple, Sequence, TYPE_CHECKING
-=======
 from typing import Dict, Optional, List, Tuple, Set, Iterable, NamedTuple, Sequence, TYPE_CHECKING, Union
->>>>>>> 1448bfe9
 import binascii
 
 from . import util, bitcoin
