from struct import pack, unpack
import hashlib
import sys
import traceback

from electrum import ecc
from electrum import bip32
from electrum.crypto import hash_160
from electrum.bitcoin import int_to_hex, var_int, is_segwit_script_type
from electrum.bip32 import BIP32Node, convert_bip32_intpath_to_strpath
from electrum.i18n import _
from electrum.keystore import Hardware_KeyStore
from electrum.transaction import Transaction, PartialTransaction, PartialTxInput, PartialTxOutput
from electrum.wallet import Standard_Wallet
from electrum.util import bfh, bh2u, versiontuple, UserFacingException
from electrum.base_wizard import ScriptTypeNotSupported
from electrum.logging import get_logger

from ..hw_wallet import HW_PluginBase, HardwareClientBase
from ..hw_wallet.plugin import is_any_tx_output_on_change_branch


_logger = get_logger(__name__)


try:
    import hid
    from btchip.btchipComm import HIDDongleHIDAPI, DongleWait
    from btchip.btchip import btchip
    from btchip.btchipUtils import compress_public_key,format_transaction, get_regular_input_script, get_p2sh_input_script
    from btchip.bitcoinTransaction import bitcoinTransaction
    from btchip.btchipFirmwareWizard import checkFirmware, updateFirmware
    from btchip.btchipException import BTChipException
    BTCHIP = True
    BTCHIP_DEBUG = False
except ImportError:
    BTCHIP = False

MSG_NEEDS_FW_UPDATE_GENERIC = _('Firmware version too old. Please update at') + \
                      ' https://www.ledgerwallet.com'
MSG_NEEDS_FW_UPDATE_SEGWIT = _('Firmware version (or "Qtum" app) too old for Segwit support. Please update at') + \
                      ' https://www.ledgerwallet.com'
MULTI_OUTPUT_SUPPORT = '1.1.4'
SEGWIT_SUPPORT = '1.1.10'
SEGWIT_SUPPORT_SPECIAL = '1.0.4'


def test_pin_unlocked(func):
    """Function decorator to test the Ledger for being unlocked, and if not,
    raise a human-readable exception.
    """
    def catch_exception(self, *args, **kwargs):
        try:
            return func(self, *args, **kwargs)
        except BTChipException as e:
            if e.sw == 0x6982:
                raise UserFacingException(_('Your Ledger is locked. Please unlock it.'))
            else:
                raise
    return catch_exception


class Ledger_Client(HardwareClientBase):
    def __init__(self, hidDevice):
        self.dongleObject = btchip(hidDevice)
        self.preflightDone = False

    def is_pairable(self):
        return True

    def close(self):
        self.dongleObject.dongle.close()

    def timeout(self, cutoff):
        pass

    def is_initialized(self):
        return True

    def label(self):
        return ""

    def has_usable_connection_with_device(self):
        try:
            self.dongleObject.getFirmwareVersion()
        except BaseException:
            return False
        return True

    @test_pin_unlocked
    def get_xpub(self, bip32_path, xtype):
        self.checkDevice()
        # bip32_path is of the form 44'/0'/1'
        # S-L-O-W - we don't handle the fingerprint directly, so compute
        # it manually from the previous node
        # This only happens once so it's bearable
        #self.get_client() # prompt for the PIN before displaying the dialog if necessary
        #self.handler.show_message("Computing master public key")
        if xtype in ['p2wpkh', 'p2wsh'] and not self.supports_native_segwit():
            raise UserFacingException(MSG_NEEDS_FW_UPDATE_SEGWIT)
        if xtype in ['p2wpkh-p2sh', 'p2wsh-p2sh'] and not self.supports_segwit():
            raise UserFacingException(MSG_NEEDS_FW_UPDATE_SEGWIT)
<<<<<<< HEAD
        splitPath = bip32_path.split('/')
        if splitPath[0] == 'm':
            splitPath = splitPath[1:]
            bip32_path = bip32_path[2:]
        fingerprint = 0
        if len(splitPath) > 1:
            prevPath = "/".join(splitPath[0:len(splitPath) - 1])
            try:
                nodeData = self.dongleObject.getWalletPublicKey(prevPath)
            except BTChipException as e:
                if e.sw == 0x6f04:
                    raise UserFacingException('Please try using Bitcoin app instead of Qtum')
                raise e
            publicKey = compress_public_key(nodeData['publicKey'])
            h = hashlib.new('ripemd160')
            h.update(hashlib.sha256(publicKey).digest())
            fingerprint = unpack(">I", h.digest()[0:4])[0]

=======
        bip32_path = bip32.normalize_bip32_derivation(bip32_path)
        bip32_intpath = bip32.convert_bip32_path_to_list_of_uint32(bip32_path)
        bip32_path = bip32_path[2:]  # cut off "m/"
        if len(bip32_intpath) >= 1:
            prevPath = bip32.convert_bip32_intpath_to_strpath(bip32_intpath[:-1])[2:]
            nodeData = self.dongleObject.getWalletPublicKey(prevPath)
            publicKey = compress_public_key(nodeData['publicKey'])
            fingerprint_bytes = hash_160(publicKey)[0:4]
            childnum_bytes = bip32_intpath[-1].to_bytes(length=4, byteorder="big")
        else:
            fingerprint_bytes = bytes(4)
            childnum_bytes = bytes(4)
>>>>>>> c2c291dd
        nodeData = self.dongleObject.getWalletPublicKey(bip32_path)
        publicKey = compress_public_key(nodeData['publicKey'])
        depth = len(bip32_intpath)
        return BIP32Node(xtype=xtype,
                         eckey=ecc.ECPubkey(publicKey),
                         chaincode=nodeData['chainCode'],
                         depth=depth,
                         fingerprint=fingerprint_bytes,
                         child_number=childnum_bytes).to_xpub()

    def has_detached_pin_support(self, client):
        try:
            client.getVerifyPinRemainingAttempts()
            return True
        except BTChipException as e:
            if e.sw == 0x6d00:
                return False
            raise e

    def is_pin_validated(self, client):
        try:
            # Invalid SET OPERATION MODE to verify the PIN status
            client.dongle.exchange(bytearray([0xe0, 0x26, 0x00, 0x00, 0x01, 0xAB]))
        except BTChipException as e:
            if (e.sw == 0x6982):
                return False
            if (e.sw == 0x6A80):
                return True
            raise e

    def supports_multi_output(self):
        return self.multiOutputSupported

    def supports_segwit(self):
        return self.segwitSupported

    def supports_native_segwit(self):
        return self.nativeSegwitSupported

    def perform_hw1_preflight(self):
        try:
            firmwareInfo = self.dongleObject.getFirmwareVersion()
            firmware = firmwareInfo['version']
            self.multiOutputSupported = versiontuple(firmware) >= versiontuple(MULTI_OUTPUT_SUPPORT)
            self.nativeSegwitSupported = versiontuple(firmware) >= versiontuple(SEGWIT_SUPPORT)
            self.segwitSupported = self.nativeSegwitSupported or (firmwareInfo['specialVersion'] == 0x20 and versiontuple(firmware) >= versiontuple(SEGWIT_SUPPORT_SPECIAL))

            if not checkFirmware(firmwareInfo):
                self.dongleObject.dongle.close()
                raise UserFacingException(MSG_NEEDS_FW_UPDATE_GENERIC)
            try:
                self.dongleObject.getOperationMode()
            except BTChipException as e:
                if (e.sw == 0x6985):
                    self.dongleObject.dongle.close()
                    self.handler.get_setup( )
                    # Acquire the new client on the next run
                else:
                    raise e
            if self.has_detached_pin_support(self.dongleObject) and not self.is_pin_validated(self.dongleObject) and (self.handler is not None):
                remaining_attempts = self.dongleObject.getVerifyPinRemainingAttempts()
                if remaining_attempts != 1:
                    msg = "Enter your Ledger PIN - remaining attempts : " + str(remaining_attempts)
                else:
                    msg = "Enter your Ledger PIN - WARNING : LAST ATTEMPT. If the PIN is not correct, the dongle will be wiped."
                confirmed, p, pin = self.password_dialog(msg)
                if not confirmed:
                    raise UserFacingException('Aborted by user - please unplug the dongle and plug it again before retrying')
                pin = pin.encode()
                self.dongleObject.verifyPin(pin)
        except BTChipException as e:
            if (e.sw == 0x6faa):
                raise UserFacingException("Dongle is temporarily locked - please unplug it and replug it again")
            if ((e.sw & 0xFFF0) == 0x63c0):
                raise UserFacingException("Invalid PIN - please unplug the dongle and plug it again before retrying")
            if e.sw == 0x6f00 and e.message == 'Invalid channel':
                # based on docs 0x6f00 might be a more general error, hence we also compare message to be sure
                raise UserFacingException("Invalid channel.\n"
                                          "Please make sure that 'Browser support' is disabled on your device.")
            raise e

    def checkDevice(self):
        if not self.preflightDone:
            try:
                self.perform_hw1_preflight()
            except BTChipException as e:
                if (e.sw == 0x6d00 or e.sw == 0x6700):
                    raise UserFacingException(_("Device not in Qtum mode")) from e
                raise e
            self.preflightDone = True

    def password_dialog(self, msg=None):
        response = self.handler.get_word(msg)
        if response is None:
            return False, None, None
        return True, response, response


class Ledger_KeyStore(Hardware_KeyStore):
    hw_type = 'ledger'
    device = 'Ledger'

    plugin: 'LedgerPlugin'

    def __init__(self, d):
        Hardware_KeyStore.__init__(self, d)
        # Errors and other user interaction is done through the wallet's
        # handler.  The handler is per-window and preserved across
        # device reconnects
        self.force_watching_only = False
        self.signing = False
        self.cfg = d.get('cfg', {'mode': 0})

    def dump(self):
        obj = Hardware_KeyStore.dump(self)
        obj['cfg'] = self.cfg
        return obj

    def get_client(self):
        return self.plugin.get_client(self).dongleObject

    def get_client_electrum(self):
        return self.plugin.get_client(self)

    def give_error(self, message, clear_client = False):
        _logger.info(message)
        if not self.signing:
            self.handler.show_error(message)
        else:
            self.signing = False
        if clear_client:
            self.client = None
        raise UserFacingException(message)

    def set_and_unset_signing(func):
        """Function decorator to set and unset self.signing."""
        def wrapper(self, *args, **kwargs):
            try:
                self.signing = True
                return func(self, *args, **kwargs)
            finally:
                self.signing = False
        return wrapper

    def decrypt_message(self, pubkey, message, password):
        raise UserFacingException(_('Encryption and decryption are currently not supported for {}').format(self.device))

    @test_pin_unlocked
    @set_and_unset_signing
    def sign_message(self, sequence, message, password):
        message = message.encode('utf8')
        message_hash = hashlib.sha256(message).hexdigest().upper()
        # prompt for the PIN before displaying the dialog if necessary
        client = self.get_client()
        address_path = self.get_derivation_prefix()[2:] + "/%d/%d"%sequence
        self.handler.show_message("Signing message ...\r\nMessage hash: "+message_hash)
        try:
            info = self.get_client().signMessagePrepare(address_path, message)
            pin = ""
            if info['confirmationNeeded']:
                pin = self.handler.get_auth( info ) # does the authenticate dialog and returns pin
                if not pin:
                    raise UserWarning(_('Cancelled by user'))
                pin = str(pin).encode()
            signature = self.get_client().signMessageSign(pin)
        except BTChipException as e:
            if e.sw == 0x6a80:
                self.give_error("Unfortunately, this message cannot be signed by the Ledger wallet. Only alphanumerical messages shorter than 140 characters are supported. Please remove any extra characters (tab, carriage return) and retry.")
            elif e.sw == 0x6985:  # cancelled by user
                return b''
            elif e.sw == 0x6982:
                raise  # pin lock. decorator will catch it
            else:
                self.give_error(e, True)
        except UserWarning:
            self.handler.show_error(_('Cancelled by user'))
            return b''
        except Exception as e:
            self.give_error(e, True)
        finally:
            self.handler.finished()
        # Parse the ASN.1 signature
        rLength = signature[3]
        r = signature[4 : 4 + rLength]
        sLength = signature[4 + rLength + 1]
        s = signature[4 + rLength + 2:]
        if rLength == 33:
            r = r[1:]
        if sLength == 33:
            s = s[1:]
        # And convert it
        return bytes([27 + 4 + (signature[0] & 0x01)]) + r + s

    @test_pin_unlocked
    @set_and_unset_signing
    def sign_transaction(self, tx, password):
        if tx.is_complete():
            return
        inputs = []
        inputsPaths = []
        chipInputs = []
        redeemScripts = []
        changePath = ""
        output = None
        p2shTransaction = False
        segwitTransaction = False
        pin = ""
        self.get_client() # prompt for the PIN before displaying the dialog if necessary

        # Fetch inputs of the transaction to sign
        for txin in tx.inputs():
            if txin.is_coinbase():
                self.give_error("Coinbase not supported")     # should never happen

            if txin.script_type in ['p2sh']:
                p2shTransaction = True

            if txin.script_type in ['p2wpkh-p2sh', 'p2wsh-p2sh']:
                if not self.get_client_electrum().supports_segwit():
                    self.give_error(MSG_NEEDS_FW_UPDATE_SEGWIT)
                segwitTransaction = True

            if txin.script_type in ['p2wpkh', 'p2wsh']:
                if not self.get_client_electrum().supports_native_segwit():
                    self.give_error(MSG_NEEDS_FW_UPDATE_SEGWIT)
                segwitTransaction = True

            my_pubkey, full_path = self.find_my_pubkey_in_txinout(txin)
            if not full_path:
                self.give_error("No matching pubkey for sign_transaction")  # should never happen
            full_path = convert_bip32_intpath_to_strpath(full_path)[2:]

            redeemScript = Transaction.get_preimage_script(txin)
            txin_prev_tx = txin.utxo
            if txin_prev_tx is None and not Transaction.is_segwit_input(txin):
                raise UserFacingException(_('Missing previous tx for legacy input.'))
            txin_prev_tx_raw = txin_prev_tx.serialize() if txin_prev_tx else None
            inputs.append([txin_prev_tx_raw,
                           txin.prevout.out_idx,
                           redeemScript,
                           txin.prevout.txid.hex(),
                           my_pubkey,
                           txin.nsequence,
                           txin.value_sats()])
            inputsPaths.append(full_path)

        # Sanity check
        if p2shTransaction:
            for txin in tx.inputs():
                if txin.script_type != 'p2sh':
                    self.give_error("P2SH / regular input mixed in same transaction not supported") # should never happen

        txOutput = var_int(len(tx.outputs()))
        for o in tx.outputs():
            txOutput += int_to_hex(o.value, 8)
            script = o.scriptpubkey.hex()
            txOutput += var_int(len(script)//2)
            txOutput += script
        txOutput = bfh(txOutput)

        # Recognize outputs
        # - only one output and one change is authorized (for hw.1 and nano)
        # - at most one output can bypass confirmation (~change) (for all)
        if not p2shTransaction:
            if not self.get_client_electrum().supports_multi_output():
                if len(tx.outputs()) > 2:
                    self.give_error("Transaction with more than 2 outputs not supported")
            has_change = False
            any_output_on_change_branch = is_any_tx_output_on_change_branch(tx)
<<<<<<< HEAD
            for o in tx.outputs():
                # assert o.type == TYPE_ADDRESS # qtum diff
                info = tx.output_info.get(o.address)
                if (info is not None) and len(tx.outputs()) > 1 \
=======
            for txout in tx.outputs():
                assert txout.address
                if txout.is_mine and len(tx.outputs()) > 1 \
>>>>>>> c2c291dd
                        and not has_change:
                    # prioritise hiding outputs on the 'change' branch from user
                    # because no more than one change address allowed
                    if txout.is_change == any_output_on_change_branch:
                        my_pubkey, changePath = self.find_my_pubkey_in_txinout(txout)
                        assert changePath
                        changePath = convert_bip32_intpath_to_strpath(changePath)[2:]
                        has_change = True
                    else:
                        output = txout.address
                else:
                    output = txout.address

        self.handler.show_message(_("Confirm Transaction on your Ledger device..."))
        try:
            # Get trusted inputs from the original transactions
            for utxo in inputs:
                sequence = int_to_hex(utxo[5], 4)
                if segwitTransaction:
                    tmp = bfh(utxo[3])[::-1]
                    tmp += bfh(int_to_hex(utxo[1], 4))
                    tmp += bfh(int_to_hex(utxo[6], 8))  # txin['value']
                    chipInputs.append({'value' : tmp, 'witness' : True, 'sequence' : sequence})
                    redeemScripts.append(bfh(utxo[2]))
                elif not p2shTransaction:
                    txtmp = bitcoinTransaction(bfh(utxo[0]))
                    trustedInput = self.get_client().getTrustedInput(txtmp, utxo[1])
                    trustedInput['sequence'] = sequence
                    chipInputs.append(trustedInput)
                    redeemScripts.append(txtmp.outputs[utxo[1]].script)
                else:
                    tmp = bfh(utxo[3])[::-1]
                    tmp += bfh(int_to_hex(utxo[1], 4))
                    chipInputs.append({'value' : tmp, 'sequence' : sequence})
                    redeemScripts.append(bfh(utxo[2]))

            # Sign all inputs
            firstTransaction = True
            inputIndex = 0
            rawTx = tx.serialize_to_network()
            self.get_client().enableAlternate2fa(False)
            if segwitTransaction:
                self.get_client().startUntrustedTransaction(True, inputIndex,
                                                            chipInputs, redeemScripts[inputIndex], version=tx.version)
                # we don't set meaningful outputAddress, amount and fees
                # as we only care about the alternateEncoding==True branch
                outputData = self.get_client().finalizeInput(b'', 0, 0, changePath, bfh(rawTx))
                outputData['outputData'] = txOutput
                if outputData['confirmationNeeded']:
                    outputData['address'] = output
                    self.handler.finished()
                    pin = self.handler.get_auth( outputData ) # does the authenticate dialog and returns pin
                    if not pin:
                        raise UserWarning()
                    self.handler.show_message(_("Confirmed. Signing Transaction..."))
                while inputIndex < len(inputs):
                    singleInput = [ chipInputs[inputIndex] ]
                    self.get_client().startUntrustedTransaction(False, 0,
                                                            singleInput, redeemScripts[inputIndex], version=tx.version)
                    inputSignature = self.get_client().untrustedHashSign(inputsPaths[inputIndex], pin, lockTime=tx.locktime)
                    inputSignature[0] = 0x30 # force for 1.4.9+
                    my_pubkey = inputs[inputIndex][4]
                    tx.add_signature_to_txin(txin_idx=inputIndex,
                                             signing_pubkey=my_pubkey.hex(),
                                             sig=inputSignature.hex())
                    inputIndex = inputIndex + 1
            else:
                while inputIndex < len(inputs):
                    self.get_client().startUntrustedTransaction(firstTransaction, inputIndex,
                                                                chipInputs, redeemScripts[inputIndex], version=tx.version)
                    # we don't set meaningful outputAddress, amount and fees
                    # as we only care about the alternateEncoding==True branch
                    outputData = self.get_client().finalizeInput(b'', 0, 0, changePath, bfh(rawTx))
                    outputData['outputData'] = txOutput
                    if outputData['confirmationNeeded']:
                        outputData['address'] = output
                        self.handler.finished()
                        pin = self.handler.get_auth( outputData ) # does the authenticate dialog and returns pin
                        if not pin:
                            raise UserWarning()
                        self.handler.show_message(_("Confirmed. Signing Transaction..."))
                    else:
                        # Sign input with the provided PIN
                        inputSignature = self.get_client().untrustedHashSign(inputsPaths[inputIndex], pin, lockTime=tx.locktime)
                        inputSignature[0] = 0x30 # force for 1.4.9+
                        my_pubkey = inputs[inputIndex][4]
                        tx.add_signature_to_txin(txin_idx=inputIndex,
                                                 signing_pubkey=my_pubkey.hex(),
                                                 sig=inputSignature.hex())
                        inputIndex = inputIndex + 1
                    firstTransaction = False
        except UserWarning:
            self.handler.show_error(_('Cancelled by user'))
            return
        except BTChipException as e:
            if e.sw in (0x6985, 0x6d00):  # cancelled by user
                return
            elif e.sw == 0x6982:
                raise  # pin lock. decorator will catch it
            else:
                self.logger.exception('')
                self.give_error(e, True)
        except BaseException as e:
            self.logger.exception('')
            self.give_error(e, True)
        finally:
            self.handler.finished()

    @test_pin_unlocked
    @set_and_unset_signing
    def show_address(self, sequence, txin_type):
        client = self.get_client()
        address_path = self.get_derivation_prefix()[2:] + "/%d/%d"%sequence
        self.handler.show_message(_("Showing address ..."))
        segwit = is_segwit_script_type(txin_type)
        segwitNative = txin_type == 'p2wpkh'
        try:
            client.getWalletPublicKey(address_path, showOnScreen=True, segwit=segwit, segwitNative=segwitNative)
        except BTChipException as e:
            if e.sw == 0x6985:  # cancelled by user
                pass
            elif e.sw == 0x6982:
                raise  # pin lock. decorator will catch it
            elif e.sw == 0x6b00:  # hw.1 raises this
                self.handler.show_error('{}\n{}\n{}'.format(
                    _('Error showing address') + ':',
                    e,
                    _('Your device might not have support for this functionality.')))
            else:
                self.logger.exception('')
                self.handler.show_error(e)
        except BaseException as e:
            self.logger.exception('')
            self.handler.show_error(e)
        finally:
            self.handler.finished()

class LedgerPlugin(HW_PluginBase):
    libraries_available = BTCHIP
    keystore_class = Ledger_KeyStore
    client = None
    DEVICE_IDS = [
                   (0x2581, 0x1807), # HW.1 legacy btchip
                   (0x2581, 0x2b7c), # HW.1 transitional production
                   (0x2581, 0x3b7c), # HW.1 ledger production
                   (0x2581, 0x4b7c), # HW.1 ledger test
                   (0x2c97, 0x0000), # Blue
                   (0x2c97, 0x0001), # Nano-S
                   (0x2c97, 0x0004), # Nano-X
                   (0x2c97, 0x0005), # RFU
                   (0x2c97, 0x0006), # RFU
                   (0x2c97, 0x0007), # RFU
                   (0x2c97, 0x0008), # RFU
                   (0x2c97, 0x0009), # RFU
                   (0x2c97, 0x000a)  # RFU
                 ]
    SUPPORTED_XTYPES = ('standard', 'p2wpkh-p2sh', 'p2wpkh', 'p2wsh-p2sh', 'p2wsh')

    def __init__(self, parent, config, name):
        self.segwit = config.get("segwit")
        HW_PluginBase.__init__(self, parent, config, name)
        if self.libraries_available:
            self.device_manager().register_devices(self.DEVICE_IDS)

    def get_btchip_device(self, device):
        ledger = False
        if device.product_key[0] == 0x2581 and device.product_key[1] == 0x3b7c:
            ledger = True
        if device.product_key[0] == 0x2581 and device.product_key[1] == 0x4b7c:
            ledger = True
        if device.product_key[0] == 0x2c97:
            if device.interface_number == 0 or device.usage_page == 0xffa0:
                ledger = True
            else:
                return None  # non-compatible interface of a Nano S or Blue
        dev = hid.device()
        dev.open_path(device.path)
        dev.set_nonblocking(True)
        return HIDDongleHIDAPI(dev, ledger, BTCHIP_DEBUG)

    def create_client(self, device, handler):
        if handler:
            self.handler = handler

        client = self.get_btchip_device(device)
        if client is not None:
            client = Ledger_Client(client)
        return client

    def setup_device(self, device_info, wizard, purpose):
        devmgr = self.device_manager()
        device_id = device_info.device.id_
        client = devmgr.client_by_id(device_id)
        if client is None:
            raise UserFacingException(_('Failed to create a client for this device.') + '\n' +
                                      _('Make sure it is in the correct state.'))
        client.handler = self.create_handler(wizard)
        client.get_xpub("m/44'/88'/0'", 'standard') # TODO replace by direct derivation once Nano S > 1.1

    def get_xpub(self, device_id, derivation, xtype, wizard):
        if xtype not in self.SUPPORTED_XTYPES:
            raise ScriptTypeNotSupported(_('This type of script is not supported with {}.').format(self.device))
        devmgr = self.device_manager()
        client = devmgr.client_by_id(device_id)
        client.handler = self.create_handler(wizard)
        client.checkDevice()
        xpub = client.get_xpub(derivation, xtype)
        return xpub

    def get_client(self, keystore, force_pair=True):
        # All client interaction should not be in the main GUI thread
        devmgr = self.device_manager()
        handler = keystore.handler
        with devmgr.hid_lock:
            client = devmgr.client_for_keystore(self, handler, keystore, force_pair)
        # returns the client for a given keystore. can use xpub
        #if client:
        #    client.used()
        if client is not None:
            client.checkDevice()
        return client

    def show_address(self, wallet, address, keystore=None):
        if keystore is None:
            keystore = wallet.get_keystore()
        if not self.show_address_helper(wallet, address, keystore):
            return
        if type(wallet) is not Standard_Wallet:
            keystore.handler.show_error(_('This function is only available for standard wallets when using {}.').format(self.device))
            return
        sequence = wallet.get_address_index(address)
        txin_type = wallet.get_txin_type(address)
        keystore.show_address(sequence, txin_type)<|MERGE_RESOLUTION|>--- conflicted
+++ resolved
@@ -100,26 +100,6 @@
             raise UserFacingException(MSG_NEEDS_FW_UPDATE_SEGWIT)
         if xtype in ['p2wpkh-p2sh', 'p2wsh-p2sh'] and not self.supports_segwit():
             raise UserFacingException(MSG_NEEDS_FW_UPDATE_SEGWIT)
-<<<<<<< HEAD
-        splitPath = bip32_path.split('/')
-        if splitPath[0] == 'm':
-            splitPath = splitPath[1:]
-            bip32_path = bip32_path[2:]
-        fingerprint = 0
-        if len(splitPath) > 1:
-            prevPath = "/".join(splitPath[0:len(splitPath) - 1])
-            try:
-                nodeData = self.dongleObject.getWalletPublicKey(prevPath)
-            except BTChipException as e:
-                if e.sw == 0x6f04:
-                    raise UserFacingException('Please try using Bitcoin app instead of Qtum')
-                raise e
-            publicKey = compress_public_key(nodeData['publicKey'])
-            h = hashlib.new('ripemd160')
-            h.update(hashlib.sha256(publicKey).digest())
-            fingerprint = unpack(">I", h.digest()[0:4])[0]
-
-=======
         bip32_path = bip32.normalize_bip32_derivation(bip32_path)
         bip32_intpath = bip32.convert_bip32_path_to_list_of_uint32(bip32_path)
         bip32_path = bip32_path[2:]  # cut off "m/"
@@ -132,7 +112,6 @@
         else:
             fingerprint_bytes = bytes(4)
             childnum_bytes = bytes(4)
->>>>>>> c2c291dd
         nodeData = self.dongleObject.getWalletPublicKey(bip32_path)
         publicKey = compress_public_key(nodeData['publicKey'])
         depth = len(bip32_intpath)
@@ -402,16 +381,9 @@
                     self.give_error("Transaction with more than 2 outputs not supported")
             has_change = False
             any_output_on_change_branch = is_any_tx_output_on_change_branch(tx)
-<<<<<<< HEAD
-            for o in tx.outputs():
-                # assert o.type == TYPE_ADDRESS # qtum diff
-                info = tx.output_info.get(o.address)
-                if (info is not None) and len(tx.outputs()) > 1 \
-=======
             for txout in tx.outputs():
-                assert txout.address
+                # assert txout.address # qtum diff
                 if txout.is_mine and len(tx.outputs()) > 1 \
->>>>>>> c2c291dd
                         and not has_change:
                     # prioritise hiding outputs on the 'change' branch from user
                     # because no more than one change address allowed
