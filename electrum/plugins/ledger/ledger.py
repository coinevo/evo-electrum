from struct import pack, unpack
import hashlib
import sys
import traceback
from typing import Optional

from electrum import ecc
from electrum import bip32
from electrum.crypto import hash_160
from electrum.bitcoin import int_to_hex, var_int, is_segwit_script_type
from electrum.bip32 import BIP32Node, convert_bip32_intpath_to_strpath
from electrum.i18n import _
from electrum.keystore import Hardware_KeyStore
from electrum.transaction import Transaction, PartialTransaction, PartialTxInput, PartialTxOutput
from electrum.wallet import Standard_Wallet
from electrum.util import bfh, bh2u, versiontuple, UserFacingException
from electrum.base_wizard import ScriptTypeNotSupported
from electrum.logging import get_logger

from ..hw_wallet import HW_PluginBase, HardwareClientBase
from ..hw_wallet.plugin import is_any_tx_output_on_change_branch, validate_op_return_output


_logger = get_logger(__name__)


try:
    import hid
    from btchip.btchipComm import HIDDongleHIDAPI, DongleWait
    from btchip.btchip import btchip
    from btchip.btchipUtils import compress_public_key,format_transaction, get_regular_input_script, get_p2sh_input_script
    from btchip.bitcoinTransaction import bitcoinTransaction
    from btchip.btchipFirmwareWizard import checkFirmware, updateFirmware
    from btchip.btchipException import BTChipException
    BTCHIP = True
    BTCHIP_DEBUG = False
except ImportError:
    BTCHIP = False

MSG_NEEDS_FW_UPDATE_GENERIC = _('Firmware version too old. Please update at') + \
                      ' https://www.ledgerwallet.com'
MSG_NEEDS_FW_UPDATE_SEGWIT = _('Firmware version (or "Qtum" app) too old for Segwit support. Please update at') + \
                      ' https://www.ledgerwallet.com'
MULTI_OUTPUT_SUPPORT = '1.1.4'
SEGWIT_SUPPORT = '1.1.10'
SEGWIT_SUPPORT_SPECIAL = '1.0.4'


def test_pin_unlocked(func):
    """Function decorator to test the Ledger for being unlocked, and if not,
    raise a human-readable exception.
    """
    def catch_exception(self, *args, **kwargs):
        try:
            return func(self, *args, **kwargs)
        except BTChipException as e:
            if e.sw == 0x6982:
                raise UserFacingException(_('Your Ledger is locked. Please unlock it.'))
            else:
                raise
    return catch_exception


class Ledger_Client(HardwareClientBase):
    def __init__(self, hidDevice, *, is_hw1: bool = False):
        self.dongleObject = btchip(hidDevice)
        self.preflightDone = False
        self._is_hw1 = is_hw1

    def is_pairable(self):
        return True

    def close(self):
        self.dongleObject.dongle.close()

    def timeout(self, cutoff):
        pass

    def is_initialized(self):
        return True

    def label(self):
        return ""

    def is_hw1(self) -> bool:
        return self._is_hw1

    def has_usable_connection_with_device(self):
        try:
            self.dongleObject.getFirmwareVersion()
        except BaseException:
            return False
        return True

    @test_pin_unlocked
    def get_xpub(self, bip32_path, xtype):
        self.checkDevice()
        # bip32_path is of the form 44'/0'/1'
        # S-L-O-W - we don't handle the fingerprint directly, so compute
        # it manually from the previous node
        # This only happens once so it's bearable
        #self.get_client() # prompt for the PIN before displaying the dialog if necessary
        #self.handler.show_message("Computing master public key")
        if xtype in ['p2wpkh', 'p2wsh'] and not self.supports_native_segwit():
            raise UserFacingException(MSG_NEEDS_FW_UPDATE_SEGWIT)
        if xtype in ['p2wpkh-p2sh', 'p2wsh-p2sh'] and not self.supports_segwit():
            raise UserFacingException(MSG_NEEDS_FW_UPDATE_SEGWIT)
        bip32_path = bip32.normalize_bip32_derivation(bip32_path)
        bip32_intpath = bip32.convert_bip32_path_to_list_of_uint32(bip32_path)
        bip32_path = bip32_path[2:]  # cut off "m/"
        if len(bip32_intpath) >= 1:
            prevPath = bip32.convert_bip32_intpath_to_strpath(bip32_intpath[:-1])[2:]
            nodeData = self.dongleObject.getWalletPublicKey(prevPath)
            publicKey = compress_public_key(nodeData['publicKey'])
            fingerprint_bytes = hash_160(publicKey)[0:4]
            childnum_bytes = bip32_intpath[-1].to_bytes(length=4, byteorder="big")
        else:
            fingerprint_bytes = bytes(4)
            childnum_bytes = bytes(4)
        nodeData = self.dongleObject.getWalletPublicKey(bip32_path)
        publicKey = compress_public_key(nodeData['publicKey'])
        depth = len(bip32_intpath)
        return BIP32Node(xtype=xtype,
                         eckey=ecc.ECPubkey(publicKey),
                         chaincode=nodeData['chainCode'],
                         depth=depth,
                         fingerprint=fingerprint_bytes,
                         child_number=childnum_bytes).to_xpub()

    def has_detached_pin_support(self, client):
        try:
            client.getVerifyPinRemainingAttempts()
            return True
        except BTChipException as e:
            if e.sw == 0x6d00:
                return False
            raise e

    def is_pin_validated(self, client):
        try:
            # Invalid SET OPERATION MODE to verify the PIN status
            client.dongle.exchange(bytearray([0xe0, 0x26, 0x00, 0x00, 0x01, 0xAB]))
        except BTChipException as e:
            if (e.sw == 0x6982):
                return False
            if (e.sw == 0x6A80):
                return True
            raise e

    def supports_multi_output(self):
        return self.multiOutputSupported

    def supports_segwit(self):
        return self.segwitSupported

    def supports_native_segwit(self):
        return self.nativeSegwitSupported

    def perform_hw1_preflight(self):
        try:
            firmwareInfo = self.dongleObject.getFirmwareVersion()
            firmware = firmwareInfo['version']
            self.multiOutputSupported = versiontuple(firmware) >= versiontuple(MULTI_OUTPUT_SUPPORT)
            self.nativeSegwitSupported = versiontuple(firmware) >= versiontuple(SEGWIT_SUPPORT)
            self.segwitSupported = self.nativeSegwitSupported or (firmwareInfo['specialVersion'] == 0x20 and versiontuple(firmware) >= versiontuple(SEGWIT_SUPPORT_SPECIAL))

            if not checkFirmware(firmwareInfo):
                self.dongleObject.dongle.close()
                raise UserFacingException(MSG_NEEDS_FW_UPDATE_GENERIC)
            try:
                self.dongleObject.getOperationMode()
            except BTChipException as e:
                if (e.sw == 0x6985):
                    self.dongleObject.dongle.close()
                    self.handler.get_setup( )
                    # Acquire the new client on the next run
                else:
                    raise e
            if self.has_detached_pin_support(self.dongleObject) and not self.is_pin_validated(self.dongleObject) and (self.handler is not None):
                remaining_attempts = self.dongleObject.getVerifyPinRemainingAttempts()
                if remaining_attempts != 1:
                    msg = "Enter your Ledger PIN - remaining attempts : " + str(remaining_attempts)
                else:
                    msg = "Enter your Ledger PIN - WARNING : LAST ATTEMPT. If the PIN is not correct, the dongle will be wiped."
                confirmed, p, pin = self.password_dialog(msg)
                if not confirmed:
                    raise UserFacingException('Aborted by user - please unplug the dongle and plug it again before retrying')
                pin = pin.encode()
                self.dongleObject.verifyPin(pin)
        except BTChipException as e:
            if (e.sw == 0x6faa):
                raise UserFacingException("Dongle is temporarily locked - please unplug it and replug it again")
            if ((e.sw & 0xFFF0) == 0x63c0):
                raise UserFacingException("Invalid PIN - please unplug the dongle and plug it again before retrying")
            if e.sw == 0x6f00 and e.message == 'Invalid channel':
                # based on docs 0x6f00 might be a more general error, hence we also compare message to be sure
                raise UserFacingException("Invalid channel.\n"
                                          "Please make sure that 'Browser support' is disabled on your device.")
            raise e

    def checkDevice(self):
        if not self.preflightDone:
            try:
                self.perform_hw1_preflight()
            except BTChipException as e:
                if (e.sw == 0x6d00 or e.sw == 0x6700):
                    raise UserFacingException(_("Device not in Qtum mode")) from e
                raise e
            self.preflightDone = True

    def password_dialog(self, msg=None):
        response = self.handler.get_word(msg)
        if response is None:
            return False, None, None
        return True, response, response


class Ledger_KeyStore(Hardware_KeyStore):
    hw_type = 'ledger'
    device = 'Ledger'

    plugin: 'LedgerPlugin'

    def __init__(self, d):
        Hardware_KeyStore.__init__(self, d)
        # Errors and other user interaction is done through the wallet's
        # handler.  The handler is per-window and preserved across
        # device reconnects
        self.force_watching_only = False
        self.signing = False
        self.cfg = d.get('cfg', {'mode': 0})

    def dump(self):
        obj = Hardware_KeyStore.dump(self)
        obj['cfg'] = self.cfg
        return obj

    def get_client(self):
        return self.plugin.get_client(self).dongleObject

    def get_client_electrum(self) -> Optional[Ledger_Client]:
        return self.plugin.get_client(self)

    def give_error(self, message, clear_client = False):
        _logger.info(message)
        if not self.signing:
            self.handler.show_error(message)
        else:
            self.signing = False
        if clear_client:
            self.client = None
        raise UserFacingException(message)

    def set_and_unset_signing(func):
        """Function decorator to set and unset self.signing."""
        def wrapper(self, *args, **kwargs):
            try:
                self.signing = True
                return func(self, *args, **kwargs)
            finally:
                self.signing = False
        return wrapper

    def decrypt_message(self, pubkey, message, password):
        raise UserFacingException(_('Encryption and decryption are currently not supported for {}').format(self.device))

    @test_pin_unlocked
    @set_and_unset_signing
    def sign_message(self, sequence, message, password):
        message = message.encode('utf8')
        message_hash = hashlib.sha256(message).hexdigest().upper()
        # prompt for the PIN before displaying the dialog if necessary
        client = self.get_client()
        address_path = self.get_derivation_prefix()[2:] + "/%d/%d"%sequence
        self.handler.show_message("Signing message ...\r\nMessage hash: "+message_hash)
        try:
            info = self.get_client().signMessagePrepare(address_path, message)
            pin = ""
            if info['confirmationNeeded']:
                pin = self.handler.get_auth( info ) # does the authenticate dialog and returns pin
                if not pin:
                    raise UserWarning(_('Cancelled by user'))
                pin = str(pin).encode()
            signature = self.get_client().signMessageSign(pin)
        except BTChipException as e:
            if e.sw == 0x6a80:
                self.give_error("Unfortunately, this message cannot be signed by the Ledger wallet. Only alphanumerical messages shorter than 140 characters are supported. Please remove any extra characters (tab, carriage return) and retry.")
            elif e.sw == 0x6985:  # cancelled by user
                return b''
            elif e.sw == 0x6982:
                raise  # pin lock. decorator will catch it
            else:
                self.give_error(e, True)
        except UserWarning:
            self.handler.show_error(_('Cancelled by user'))
            return b''
        except Exception as e:
            self.give_error(e, True)
        finally:
            self.handler.finished()
        # Parse the ASN.1 signature
        rLength = signature[3]
        r = signature[4 : 4 + rLength]
        sLength = signature[4 + rLength + 1]
        s = signature[4 + rLength + 2:]
        if rLength == 33:
            r = r[1:]
        if sLength == 33:
            s = s[1:]
        # And convert it
        return bytes([27 + 4 + (signature[0] & 0x01)]) + r + s

    @test_pin_unlocked
    @set_and_unset_signing
    def sign_transaction(self, tx, password):
        if tx.is_complete():
            return
        inputs = []
        inputsPaths = []
        chipInputs = []
        redeemScripts = []
        changePath = ""
        output = None
        p2shTransaction = False
        segwitTransaction = False
        pin = ""
        self.get_client() # prompt for the PIN before displaying the dialog if necessary
        client_electrum = self.get_client_electrum()
        assert client_electrum

        # Fetch inputs of the transaction to sign
        for txin in tx.inputs():
            if txin.is_coinbase_input():
                self.give_error("Coinbase not supported")     # should never happen

            if txin.script_type in ['p2sh']:
                p2shTransaction = True

            if txin.script_type in ['p2wpkh-p2sh', 'p2wsh-p2sh']:
                if not client_electrum.supports_segwit():
                    self.give_error(MSG_NEEDS_FW_UPDATE_SEGWIT)
                segwitTransaction = True

            if txin.script_type in ['p2wpkh', 'p2wsh']:
                if not client_electrum.supports_native_segwit():
                    self.give_error(MSG_NEEDS_FW_UPDATE_SEGWIT)
                segwitTransaction = True

            my_pubkey, full_path = self.find_my_pubkey_in_txinout(txin)
            if not full_path:
                self.give_error("No matching pubkey for sign_transaction")  # should never happen
            full_path = convert_bip32_intpath_to_strpath(full_path)[2:]

            redeemScript = Transaction.get_preimage_script(txin)
            txin_prev_tx = txin.utxo
            if txin_prev_tx is None and not Transaction.is_segwit_input(txin):
                raise UserFacingException(_('Missing previous tx for legacy input.'))
            txin_prev_tx_raw = txin_prev_tx.serialize() if txin_prev_tx else None
            inputs.append([txin_prev_tx_raw,
                           txin.prevout.out_idx,
                           redeemScript,
                           txin.prevout.txid.hex(),
                           my_pubkey,
                           txin.nsequence,
                           txin.value_sats()])
            inputsPaths.append(full_path)

        # Sanity check
        if p2shTransaction:
            for txin in tx.inputs():
                if txin.script_type != 'p2sh':
                    self.give_error("P2SH / regular input mixed in same transaction not supported") # should never happen

        txOutput = var_int(len(tx.outputs()))
        for o in tx.outputs():
            txOutput += int_to_hex(o.value, 8)
            script = o.scriptpubkey.hex()
            txOutput += var_int(len(script)//2)
            txOutput += script
        txOutput = bfh(txOutput)

        if not client_electrum.supports_multi_output():
            if len(tx.outputs()) > 2:
                self.give_error("Transaction with more than 2 outputs not supported")
        for txout in tx.outputs():
            if not txout.address:
                if client_electrum.is_hw1():
                    self.give_error(_("Only address outputs are supported by {}").format(self.device))
                # note: max_size based on https://github.com/LedgerHQ/ledger-app-btc/commit/3a78dee9c0484821df58975803e40d58fbfc2c38#diff-c61ccd96a6d8b54d48f54a3bc4dfa7e2R26
                validate_op_return_output(txout, max_size=190)

        # Output "change" detection
        # - only one output and one change is authorized (for hw.1 and nano)
        # - at most one output can bypass confirmation (~change) (for all)
        if not p2shTransaction:
            has_change = False
            any_output_on_change_branch = is_any_tx_output_on_change_branch(tx)
            for txout in tx.outputs():
<<<<<<< HEAD
                # assert txout.address # qtum diff
=======
>>>>>>> 29cf0152
                if txout.is_mine and len(tx.outputs()) > 1 \
                        and not has_change:
                    # prioritise hiding outputs on the 'change' branch from user
                    # because no more than one change address allowed
                    if txout.is_change == any_output_on_change_branch:
                        my_pubkey, changePath = self.find_my_pubkey_in_txinout(txout)
                        assert changePath
                        changePath = convert_bip32_intpath_to_strpath(changePath)[2:]
                        has_change = True
                    else:
                        output = txout.address
                else:
                    output = txout.address

        self.handler.show_message(_("Confirm Transaction on your Ledger device..."))
        try:
            # Get trusted inputs from the original transactions
            for utxo in inputs:
                sequence = int_to_hex(utxo[5], 4)
                if segwitTransaction:
                    tmp = bfh(utxo[3])[::-1]
                    tmp += bfh(int_to_hex(utxo[1], 4))
                    tmp += bfh(int_to_hex(utxo[6], 8))  # txin['value']
                    chipInputs.append({'value' : tmp, 'witness' : True, 'sequence' : sequence})
                    redeemScripts.append(bfh(utxo[2]))
                elif not p2shTransaction:
                    txtmp = bitcoinTransaction(bfh(utxo[0]))
                    trustedInput = self.get_client().getTrustedInput(txtmp, utxo[1])
                    trustedInput['sequence'] = sequence
                    chipInputs.append(trustedInput)
                    redeemScripts.append(txtmp.outputs[utxo[1]].script)
                else:
                    tmp = bfh(utxo[3])[::-1]
                    tmp += bfh(int_to_hex(utxo[1], 4))
                    chipInputs.append({'value' : tmp, 'sequence' : sequence})
                    redeemScripts.append(bfh(utxo[2]))

            # Sign all inputs
            firstTransaction = True
            inputIndex = 0
            rawTx = tx.serialize_to_network()
            self.get_client().enableAlternate2fa(False)
            if segwitTransaction:
                self.get_client().startUntrustedTransaction(True, inputIndex,
                                                            chipInputs, redeemScripts[inputIndex], version=tx.version)
                # we don't set meaningful outputAddress, amount and fees
                # as we only care about the alternateEncoding==True branch
                outputData = self.get_client().finalizeInput(b'', 0, 0, changePath, bfh(rawTx))
                outputData['outputData'] = txOutput
                if outputData['confirmationNeeded']:
                    outputData['address'] = output
                    self.handler.finished()
                    pin = self.handler.get_auth( outputData ) # does the authenticate dialog and returns pin
                    if not pin:
                        raise UserWarning()
                    self.handler.show_message(_("Confirmed. Signing Transaction..."))
                while inputIndex < len(inputs):
                    singleInput = [ chipInputs[inputIndex] ]
                    self.get_client().startUntrustedTransaction(False, 0,
                                                            singleInput, redeemScripts[inputIndex], version=tx.version)
                    inputSignature = self.get_client().untrustedHashSign(inputsPaths[inputIndex], pin, lockTime=tx.locktime)
                    inputSignature[0] = 0x30 # force for 1.4.9+
                    my_pubkey = inputs[inputIndex][4]
                    tx.add_signature_to_txin(txin_idx=inputIndex,
                                             signing_pubkey=my_pubkey.hex(),
                                             sig=inputSignature.hex())
                    inputIndex = inputIndex + 1
            else:
                while inputIndex < len(inputs):
                    self.get_client().startUntrustedTransaction(firstTransaction, inputIndex,
                                                                chipInputs, redeemScripts[inputIndex], version=tx.version)
                    # we don't set meaningful outputAddress, amount and fees
                    # as we only care about the alternateEncoding==True branch
                    outputData = self.get_client().finalizeInput(b'', 0, 0, changePath, bfh(rawTx))
                    outputData['outputData'] = txOutput
                    if outputData['confirmationNeeded']:
                        outputData['address'] = output
                        self.handler.finished()
                        pin = self.handler.get_auth( outputData ) # does the authenticate dialog and returns pin
                        if not pin:
                            raise UserWarning()
                        self.handler.show_message(_("Confirmed. Signing Transaction..."))
                    else:
                        # Sign input with the provided PIN
                        inputSignature = self.get_client().untrustedHashSign(inputsPaths[inputIndex], pin, lockTime=tx.locktime)
                        inputSignature[0] = 0x30 # force for 1.4.9+
                        my_pubkey = inputs[inputIndex][4]
                        tx.add_signature_to_txin(txin_idx=inputIndex,
                                                 signing_pubkey=my_pubkey.hex(),
                                                 sig=inputSignature.hex())
                        inputIndex = inputIndex + 1
                    firstTransaction = False
        except UserWarning:
            self.handler.show_error(_('Cancelled by user'))
            return
        except BTChipException as e:
            if e.sw in (0x6985, 0x6d00):  # cancelled by user
                return
            elif e.sw == 0x6982:
                raise  # pin lock. decorator will catch it
            else:
                self.logger.exception('')
                self.give_error(e, True)
        except BaseException as e:
            self.logger.exception('')
            self.give_error(e, True)
        finally:
            self.handler.finished()

    @test_pin_unlocked
    @set_and_unset_signing
    def show_address(self, sequence, txin_type):
        client = self.get_client()
        address_path = self.get_derivation_prefix()[2:] + "/%d/%d"%sequence
        self.handler.show_message(_("Showing address ..."))
        segwit = is_segwit_script_type(txin_type)
        segwitNative = txin_type == 'p2wpkh'
        try:
            client.getWalletPublicKey(address_path, showOnScreen=True, segwit=segwit, segwitNative=segwitNative)
        except BTChipException as e:
            if e.sw == 0x6985:  # cancelled by user
                pass
            elif e.sw == 0x6982:
                raise  # pin lock. decorator will catch it
            elif e.sw == 0x6b00:  # hw.1 raises this
                self.handler.show_error('{}\n{}\n{}'.format(
                    _('Error showing address') + ':',
                    e,
                    _('Your device might not have support for this functionality.')))
            else:
                self.logger.exception('')
                self.handler.show_error(e)
        except BaseException as e:
            self.logger.exception('')
            self.handler.show_error(e)
        finally:
            self.handler.finished()

class LedgerPlugin(HW_PluginBase):
    libraries_available = BTCHIP
    keystore_class = Ledger_KeyStore
    client = None
    DEVICE_IDS = [
                   (0x2581, 0x1807), # HW.1 legacy btchip
                   (0x2581, 0x2b7c), # HW.1 transitional production
                   (0x2581, 0x3b7c), # HW.1 ledger production
                   (0x2581, 0x4b7c), # HW.1 ledger test
                   (0x2c97, 0x0000), # Blue
                   (0x2c97, 0x0001), # Nano-S
                   (0x2c97, 0x0004), # Nano-X
                   (0x2c97, 0x0005), # RFU
                   (0x2c97, 0x0006), # RFU
                   (0x2c97, 0x0007), # RFU
                   (0x2c97, 0x0008), # RFU
                   (0x2c97, 0x0009), # RFU
                   (0x2c97, 0x000a)  # RFU
                 ]
    SUPPORTED_XTYPES = ('standard', 'p2wpkh-p2sh', 'p2wpkh', 'p2wsh-p2sh', 'p2wsh')

    def __init__(self, parent, config, name):
        self.segwit = config.get("segwit")
        HW_PluginBase.__init__(self, parent, config, name)
        if self.libraries_available:
            self.device_manager().register_devices(self.DEVICE_IDS)

    def get_btchip_device(self, device):
        ledger = False
        if device.product_key[0] == 0x2581 and device.product_key[1] == 0x3b7c:
            ledger = True
        if device.product_key[0] == 0x2581 and device.product_key[1] == 0x4b7c:
            ledger = True
        if device.product_key[0] == 0x2c97:
            if device.interface_number == 0 or device.usage_page == 0xffa0:
                ledger = True
            else:
                return None  # non-compatible interface of a Nano S or Blue
        dev = hid.device()
        dev.open_path(device.path)
        dev.set_nonblocking(True)
        return HIDDongleHIDAPI(dev, ledger, BTCHIP_DEBUG)

    def create_client(self, device, handler):
        if handler:
            self.handler = handler

        client = self.get_btchip_device(device)
        if client is not None:
            is_hw1 = device.product_key[0] == 0x2581
            client = Ledger_Client(client, is_hw1=is_hw1)
        return client

    def setup_device(self, device_info, wizard, purpose):
        devmgr = self.device_manager()
        device_id = device_info.device.id_
        client = devmgr.client_by_id(device_id)
        if client is None:
            raise UserFacingException(_('Failed to create a client for this device.') + '\n' +
                                      _('Make sure it is in the correct state.'))
        client.handler = self.create_handler(wizard)
        client.get_xpub("m/44'/88'/0'", 'standard') # TODO replace by direct derivation once Nano S > 1.1

    def get_xpub(self, device_id, derivation, xtype, wizard):
        if xtype not in self.SUPPORTED_XTYPES:
            raise ScriptTypeNotSupported(_('This type of script is not supported with {}.').format(self.device))
        devmgr = self.device_manager()
        client = devmgr.client_by_id(device_id)
        client.handler = self.create_handler(wizard)
        client.checkDevice()
        xpub = client.get_xpub(derivation, xtype)
        return xpub

    def get_client(self, keystore, force_pair=True):
        # All client interaction should not be in the main GUI thread
        devmgr = self.device_manager()
        handler = keystore.handler
        with devmgr.hid_lock:
            client = devmgr.client_for_keystore(self, handler, keystore, force_pair)
        # returns the client for a given keystore. can use xpub
        #if client:
        #    client.used()
        if client is not None:
            client.checkDevice()
        return client

    def show_address(self, wallet, address, keystore=None):
        if keystore is None:
            keystore = wallet.get_keystore()
        if not self.show_address_helper(wallet, address, keystore):
            return
        if type(wallet) is not Standard_Wallet:
            keystore.handler.show_error(_('This function is only available for standard wallets when using {}.').format(self.device))
            return
        sequence = wallet.get_address_index(address)
        txin_type = wallet.get_txin_type(address)
        keystore.show_address(sequence, txin_type)<|MERGE_RESOLUTION|>--- conflicted
+++ resolved
@@ -396,10 +396,6 @@
             has_change = False
             any_output_on_change_branch = is_any_tx_output_on_change_branch(tx)
             for txout in tx.outputs():
-<<<<<<< HEAD
-                # assert txout.address # qtum diff
-=======
->>>>>>> 29cf0152
                 if txout.is_mine and len(tx.outputs()) > 1 \
                         and not has_change:
                     # prioritise hiding outputs on the 'change' branch from user
