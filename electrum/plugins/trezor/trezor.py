import traceback
import sys
from typing import NamedTuple, Any, Optional, Dict, Union, List, Tuple, TYPE_CHECKING

from electrum.util import bfh, bh2u, versiontuple, UserCancelled, UserFacingException
from electrum.bip32 import BIP32Node, convert_bip32_path_to_list_of_uint32 as parse_path
from electrum import constants
from electrum.i18n import _
from electrum.plugin import Device
from electrum.transaction import Transaction, PartialTransaction, PartialTxInput, PartialTxOutput
from electrum.keystore import Hardware_KeyStore
from electrum.base_wizard import ScriptTypeNotSupported, HWD_SETUP_NEW_WALLET
from electrum.logging import get_logger

from ..hw_wallet import HW_PluginBase
from ..hw_wallet.plugin import (is_any_tx_output_on_change_branch, trezor_validate_op_return_output_and_get_data,
                                LibraryFoundButUnusable, OutdatedHwFirmwareException,
                                get_xpubs_and_der_suffixes_from_txinout)

_logger = get_logger(__name__)


try:
    import trezorlib
    import trezorlib.transport
    from trezorlib.transport.bridge import BridgeTransport, call_bridge

    from .clientbase import TrezorClientBase

    from trezorlib.messages import (
        Capability, BackupType, RecoveryDeviceType, HDNodeType, HDNodePathType,
        InputScriptType, OutputScriptType, MultisigRedeemScriptType,
        TxInputType, TxOutputType, TxOutputBinType, TransactionType, SignTx)

    TREZORLIB = True
except Exception as e:
    _logger.exception('error importing trezorlib')
    TREZORLIB = False

    class _EnumMissing:
        def __init__(self):
            self.counter = 0
            self.values = {}

        def __getattr__(self, key):
            if key not in self.values:
                self.values[key] = self.counter
                self.counter += 1
            return self.values[key]

    Capability = _EnumMissing()
    BackupType = _EnumMissing()
    RecoveryDeviceType = _EnumMissing()


# Trezor initialization methods
TIM_NEW, TIM_RECOVER = range(2)

TREZOR_PRODUCT_KEY = 'Trezor'


class TrezorKeyStore(Hardware_KeyStore):
    hw_type = 'trezor'
    device = TREZOR_PRODUCT_KEY

    plugin: 'TrezorPlugin'

    def get_client(self, force_pair=True):
        return self.plugin.get_client(self, force_pair)

    def decrypt_message(self, sequence, message, password):
        raise UserFacingException(_('Encryption and decryption are not implemented by {}').format(self.device))

    def sign_message(self, sequence, message, password):
        client = self.get_client()
        address_path = self.get_derivation_prefix() + "/%d/%d"%sequence
        msg_sig = client.sign_message(address_path, message)
        return msg_sig.signature

    def sign_transaction(self, tx, password):
        if tx.is_complete():
            return
        # previous transactions used as inputs
        prev_tx = {}
        for txin in tx.inputs():
            tx_hash = txin.prevout.txid.hex()
            if txin.utxo is None and not Transaction.is_segwit_input(txin):
                raise UserFacingException(_('Missing previous tx for legacy input.'))
            prev_tx[tx_hash] = txin.utxo

        self.plugin.sign_transaction(self, tx, prev_tx)


class TrezorInitSettings(NamedTuple):
    word_count: int
    label: str
    pin_enabled: bool
    passphrase_enabled: bool
    recovery_type: Any = None
    backup_type: int = BackupType.Bip39
    no_backup: bool = False


class TrezorPlugin(HW_PluginBase):
    # Derived classes provide:
    #
    #  class-static variables: client_class, firmware_URL, handler_class,
    #     libraries_available, libraries_URL, minimum_firmware,
    #     wallet_class, types

    firmware_URL = 'https://wallet.trezor.io'
    libraries_URL = 'https://github.com/trezor/python-trezor'
    minimum_firmware = (1, 8, 1)
    keystore_class = TrezorKeyStore
<<<<<<< HEAD
    minimum_library = (0, 11, 3)
=======
    minimum_library = (0, 11, 5)
>>>>>>> 29cf0152
    maximum_library = (0, 12)
    SUPPORTED_XTYPES = ('standard', 'p2wpkh-p2sh', 'p2wpkh', 'p2wsh-p2sh', 'p2wsh')
    DEVICE_IDS = (TREZOR_PRODUCT_KEY,)

    MAX_LABEL_LEN = 32

    def __init__(self, parent, config, name):
        super().__init__(parent, config, name)

        self.libraries_available = self.check_libraries_available()
        if not self.libraries_available:
            return
        self.device_manager().register_enumerate_func(self.enumerate)

    def get_library_version(self):
        import trezorlib
        try:
            version = trezorlib.__version__
        except Exception:
            version = 'unknown'
        if TREZORLIB:
            return version
        else:
            raise LibraryFoundButUnusable(library_version=version)

    def enumerate(self):
        # If there is a bridge, prefer that.
        # On Windows, the bridge runs as Admin (and Electrum usually does not),
        # so the bridge has better chances of finding devices. see #5420
        # This also avoids duplicate entries.
        try:
            call_bridge("enumerate")
        except Exception:
            devices = trezorlib.transport.enumerate_devices()
        else:
            devices = BridgeTransport.enumerate()
        return [Device(path=d.get_path(),
                       interface_number=-1,
                       id_=d.get_path(),
                       product_key=TREZOR_PRODUCT_KEY,
                       usage_page=0,
                       transport_ui_string=d.get_path())
                for d in devices]

    def create_client(self, device, handler):
        try:
            self.logger.info(f"connecting to device at {device.path}")
            transport = trezorlib.transport.get_transport(device.path)
        except BaseException as e:
            self.logger.info(f"cannot connect at {device.path} {e}")
            return None

        if not transport:
            self.logger.info(f"cannot connect at {device.path}")
            return

        self.logger.info(f"connected to device at {device.path}")
        # note that this call can still raise!
        return TrezorClientBase(transport, handler, self)

    def get_client(self, keystore, force_pair=True) -> Optional['TrezorClientBase']:
        devmgr = self.device_manager()
        handler = keystore.handler
        with devmgr.hid_lock:
            client = devmgr.client_for_keystore(self, handler, keystore, force_pair)
        # returns the client for a given keystore. can use xpub
        if client:
            client.used()
        return client

    def get_coin_name(self):
        return "Testnet" if constants.net.TESTNET else "Qtum"

    def initialize_device(self, device_id, wizard, handler):
        # Initialization method
        msg = _("Choose how you want to initialize your {}.").format(self.device, self.device)
        choices = [
            # Must be short as QT doesn't word-wrap radio button text
            (TIM_NEW, _("Let the device generate a completely new seed randomly")),
            (TIM_RECOVER, _("Recover from a seed you have previously written down")),
        ]
        def f(method):
            import threading
            settings = self.request_trezor_init_settings(wizard, method, device_id)
            t = threading.Thread(target=self._initialize_device_safe, args=(settings, method, device_id, wizard, handler))
            t.setDaemon(True)
            t.start()
            exit_code = wizard.loop.exec_()
            if exit_code != 0:
                # this method (initialize_device) was called with the expectation
                # of leaving the device in an initialized state when finishing.
                # signal that this is not the case:
                raise UserCancelled()
        wizard.choice_dialog(title=_('Initialize Device'), message=msg, choices=choices, run_next=f)

    def _initialize_device_safe(self, settings, method, device_id, wizard, handler):
        exit_code = 0
        try:
            self._initialize_device(settings, method, device_id, wizard, handler)
        except UserCancelled:
            exit_code = 1
        except BaseException as e:
            self.logger.exception('')
            handler.show_error(repr(e))
            exit_code = 1
        finally:
            wizard.loop.exit(exit_code)

    def _initialize_device(self, settings: TrezorInitSettings, method, device_id, wizard, handler):
        if method == TIM_RECOVER and settings.recovery_type == RecoveryDeviceType.ScrambledWords:
            handler.show_error(_(
                "You will be asked to enter 24 words regardless of your "
                "seed's actual length.  If you enter a word incorrectly or "
                "misspell it, you cannot change it or go back - you will need "
                "to start again from the beginning.\n\nSo please enter "
                "the words carefully!"),
                blocking=True)

        devmgr = self.device_manager()
        client = devmgr.client_by_id(device_id)
        if not client:
            raise Exception(_("The device was disconnected."))

        if method == TIM_NEW:
            strength_from_word_count = {12: 128, 18: 192, 20: 128, 24: 256, 33: 256}
            client.reset_device(
                strength=strength_from_word_count[settings.word_count],
                passphrase_protection=settings.passphrase_enabled,
                pin_protection=settings.pin_enabled,
                label=settings.label,
                backup_type=settings.backup_type,
                no_backup=settings.no_backup)
        elif method == TIM_RECOVER:
            client.recover_device(
                recovery_type=settings.recovery_type,
                word_count=settings.word_count,
                passphrase_protection=settings.passphrase_enabled,
                pin_protection=settings.pin_enabled,
                label=settings.label)
            if settings.recovery_type == RecoveryDeviceType.Matrix:
                handler.close_matrix_dialog()
        else:
            raise RuntimeError("Unsupported recovery method")

    def _make_node_path(self, xpub, address_n):
        bip32node = BIP32Node.from_xkey(xpub)
        node = HDNodeType(
            depth=bip32node.depth,
            fingerprint=int.from_bytes(bip32node.fingerprint, 'big'),
            child_num=int.from_bytes(bip32node.child_number, 'big'),
            chain_code=bip32node.chaincode,
            public_key=bip32node.eckey.get_public_key_bytes(compressed=True),
        )
        return HDNodePathType(node=node, address_n=address_n)

    def setup_device(self, device_info, wizard, purpose):
        devmgr = self.device_manager()
        device_id = device_info.device.id_
        client = devmgr.client_by_id(device_id)
        if client is None:
            raise UserFacingException(_('Failed to create a client for this device.') + '\n' +
                                      _('Make sure it is in the correct state.'))

        if not client.is_uptodate():
            msg = (_('Outdated {} firmware for device labelled {}. Please '
                     'download the updated firmware from {}')
                   .format(self.device, client.label(), self.firmware_URL))
            raise OutdatedHwFirmwareException(msg)

        # fixme: we should use: client.handler = wizard
        client.handler = self.create_handler(wizard)
        if not device_info.initialized:
            self.initialize_device(device_id, wizard, client.handler)
        is_creating_wallet = purpose == HWD_SETUP_NEW_WALLET
        client.get_xpub('m', 'standard', creating=is_creating_wallet)
        client.used()

    def get_xpub(self, device_id, derivation, xtype, wizard):
        if xtype not in self.SUPPORTED_XTYPES:
            raise ScriptTypeNotSupported(_('This type of script is not supported with {}.').format(self.device))
        devmgr = self.device_manager()
        client = devmgr.client_by_id(device_id)
        client.handler = wizard
        xpub = client.get_xpub(derivation, xtype)
        client.used()
        return xpub

    def get_trezor_input_script_type(self, electrum_txin_type: str):
        if electrum_txin_type in ('p2wpkh', 'p2wsh'):
            return InputScriptType.SPENDWITNESS
        if electrum_txin_type in ('p2wpkh-p2sh', 'p2wsh-p2sh'):
            return InputScriptType.SPENDP2SHWITNESS
        if electrum_txin_type in ('p2pkh', ):
            return InputScriptType.SPENDADDRESS
        if electrum_txin_type in ('p2sh', ):
            return InputScriptType.SPENDMULTISIG
        raise ValueError('unexpected txin type: {}'.format(electrum_txin_type))

    def get_trezor_output_script_type(self, electrum_txin_type: str):
        if electrum_txin_type in ('p2wpkh', 'p2wsh'):
            return OutputScriptType.PAYTOWITNESS
        if electrum_txin_type in ('p2wpkh-p2sh', 'p2wsh-p2sh'):
            return OutputScriptType.PAYTOP2SHWITNESS
        if electrum_txin_type in ('p2pkh', ):
            return OutputScriptType.PAYTOADDRESS
        if electrum_txin_type in ('p2sh', ):
            return OutputScriptType.PAYTOMULTISIG
        raise ValueError('unexpected txin type: {}'.format(electrum_txin_type))

    def sign_transaction(self, keystore, tx: PartialTransaction, prev_tx):
        prev_tx = { bfh(txhash): self.electrum_tx_to_txtype(tx) for txhash, tx in prev_tx.items() }
        client = self.get_client(keystore)
        inputs = self.tx_inputs(tx, for_sig=True, keystore=keystore)
        outputs = self.tx_outputs(tx, keystore=keystore)
        details = SignTx(lock_time=tx.locktime, version=tx.version)
        signatures, _ = client.sign_tx(self.get_coin_name(), inputs, outputs, details=details, prev_txes=prev_tx)
        signatures = [(bh2u(x) + '01') for x in signatures]
        tx.update_signatures(signatures)

    def show_address(self, wallet, address, keystore=None):
        if keystore is None:
            keystore = wallet.get_keystore()
        if not self.show_address_helper(wallet, address, keystore):
            return
        deriv_suffix = wallet.get_address_index(address)
        derivation = keystore.get_derivation_prefix()
        address_path = "%s/%d/%d"%(derivation, *deriv_suffix)
        script_type = self.get_trezor_input_script_type(wallet.txin_type)

        # prepare multisig, if available:
        xpubs = wallet.get_master_public_keys()
        if len(xpubs) > 1:
            pubkeys = wallet.get_public_keys(address)
            # sort xpubs using the order of pubkeys
            sorted_pairs = sorted(zip(pubkeys, xpubs))
            multisig = self._make_multisig(
                wallet.m,
                [(xpub, deriv_suffix) for pubkey, xpub in sorted_pairs])
        else:
            multisig = None

        client = self.get_client(keystore)
        client.show_address(address_path, script_type, multisig)

    def tx_inputs(self, tx: Transaction, *, for_sig=False, keystore: 'TrezorKeyStore' = None):
        inputs = []
        for txin in tx.inputs():
            txinputtype = TxInputType()
            if txin.is_coinbase_input():
                prev_hash = b"\x00"*32
                prev_index = 0xffffffff  # signed int -1
            else:
                if for_sig:
                    assert isinstance(tx, PartialTransaction)
                    assert isinstance(txin, PartialTxInput)
                    assert keystore
                    if len(txin.pubkeys) > 1:
                        xpubs_and_deriv_suffixes = get_xpubs_and_der_suffixes_from_txinout(tx, txin)
                        multisig = self._make_multisig(txin.num_sig, xpubs_and_deriv_suffixes)
                    else:
                        multisig = None
                    script_type = self.get_trezor_input_script_type(txin.script_type)
                    txinputtype = TxInputType(
                        script_type=script_type,
                        multisig=multisig)
                    my_pubkey, full_path = keystore.find_my_pubkey_in_txinout(txin)
                    if full_path:
                        txinputtype.address_n = full_path

                prev_hash = txin.prevout.txid
                prev_index = txin.prevout.out_idx

            if txin.value_sats() is not None:
                txinputtype.amount = txin.value_sats()
            txinputtype.prev_hash = prev_hash
            txinputtype.prev_index = prev_index

            if txin.script_sig is not None:
                txinputtype.script_sig = txin.script_sig

            txinputtype.sequence = txin.nsequence

            inputs.append(txinputtype)

        return inputs

    def _make_multisig(self, m, xpubs):
        if len(xpubs) == 1:
            return None
        pubkeys = [self._make_node_path(xpub, deriv) for xpub, deriv in xpubs]
        return MultisigRedeemScriptType(
            pubkeys=pubkeys,
            signatures=[b''] * len(pubkeys),
            m=m)

    def tx_outputs(self, tx: PartialTransaction, *, keystore: 'TrezorKeyStore'):

        def create_output_by_derivation():
            script_type = self.get_trezor_output_script_type(txout.script_type)
            if len(txout.pubkeys) > 1:
                xpubs_and_deriv_suffixes = get_xpubs_and_der_suffixes_from_txinout(tx, txout)
                multisig = self._make_multisig(txout.num_sig, xpubs_and_deriv_suffixes)
            else:
                multisig = None
            my_pubkey, full_path = keystore.find_my_pubkey_in_txinout(txout)
            assert full_path
            txoutputtype = TxOutputType(
                multisig=multisig,
                amount=txout.value,
                address_n=full_path,
                script_type=script_type)
            return txoutputtype

        def create_output_by_address():
            txoutputtype = TxOutputType()
            txoutputtype.amount = txout.value
            if address:
                txoutputtype.script_type = OutputScriptType.PAYTOADDRESS
                txoutputtype.address = address
            else:
                txoutputtype.script_type = OutputScriptType.PAYTOOPRETURN
                txoutputtype.op_return_data = trezor_validate_op_return_output_and_get_data(txout)
            return txoutputtype

        outputs = []
        has_change = False
        any_output_on_change_branch = is_any_tx_output_on_change_branch(tx)

        for txout in tx.outputs():
            address = txout.address
            use_create_by_derivation = False

            if txout.is_mine and not has_change:
                # prioritise hiding outputs on the 'change' branch from user
                # because no more than one change address allowed
                # note: ^ restriction can be removed once we require fw
                # that has https://github.com/trezor/trezor-mcu/pull/306
                if txout.is_change == any_output_on_change_branch:
                    use_create_by_derivation = True
                    has_change = True

            if use_create_by_derivation:
                txoutputtype = create_output_by_derivation()
            else:
                txoutputtype = create_output_by_address()
            outputs.append(txoutputtype)

        return outputs

    def electrum_tx_to_txtype(self, tx: Optional[Transaction]):
        t = TransactionType()
        if tx is None:
            # probably for segwit input and we don't need this prev txn
            return t
        tx.deserialize()
        t.version = tx.version
        t.lock_time = tx.locktime
        t.inputs = self.tx_inputs(tx)
        t.bin_outputs = [
            TxOutputBinType(amount=o.value, script_pubkey=o.scriptpubkey)
            for o in tx.outputs()
        ]
        return t<|MERGE_RESOLUTION|>--- conflicted
+++ resolved
@@ -112,11 +112,7 @@
     libraries_URL = 'https://github.com/trezor/python-trezor'
     minimum_firmware = (1, 8, 1)
     keystore_class = TrezorKeyStore
-<<<<<<< HEAD
-    minimum_library = (0, 11, 3)
-=======
     minimum_library = (0, 11, 5)
->>>>>>> 29cf0152
     maximum_library = (0, 12)
     SUPPORTED_XTYPES = ('standard', 'p2wpkh-p2sh', 'p2wpkh', 'p2wsh-p2sh', 'p2wsh')
     DEVICE_IDS = (TREZOR_PRODUCT_KEY,)
