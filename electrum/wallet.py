--- conflicted
+++ resolved
@@ -59,11 +59,7 @@
                       TOKEN_TRANSFER_TOPIC, b58_address_to_hash160, hash160_to_p2pkh)
 from .crypto import sha256d
 from . import keystore
-<<<<<<< HEAD
-from .keystore import load_keystore, Hardware_KeyStore, KeyStore, Mobile_KeyStore, Qt_Core_Keystore
-=======
-from .keystore import load_keystore, Hardware_KeyStore, KeyStore, KeyStoreWithMPK, AddressIndexGeneric
->>>>>>> 29cf0152
+from .keystore import load_keystore, Hardware_KeyStore, KeyStore, Mobile_KeyStore, Qt_Core_Keystore, KeyStoreWithMPK, AddressIndexGeneric
 from .util import multisig_type
 from .storage import StorageEncryptionVersion, WalletStorage
 from . import transaction, bitcoin, coinchooser, paymentrequest, ecc, bip32
@@ -1875,7 +1871,6 @@
     def get_keystores(self) -> Sequence[KeyStore]:
         return [self.keystore] if self.keystore else []
 
-<<<<<<< HEAD
     @profiler
     def get_full_token_history(self, contract_addr=None, bind_addr=None) -> list:
         hist = []
@@ -1938,9 +1933,7 @@
                         continue
         return hist
 
-=======
     @abstractmethod
->>>>>>> 29cf0152
     def save_keystore(self):
         pass
 
