# Electrum - lightweight Bitcoin client
# Copyright (C) 2012 thomasv@ecdsa.org
#
# Permission is hereby granted, free of charge, to any person
# obtaining a copy of this software and associated documentation files
# (the "Software"), to deal in the Software without restriction,
# including without limitation the rights to use, copy, modify, merge,
# publish, distribute, sublicense, and/or sell copies of the Software,
# and to permit persons to whom the Software is furnished to do so,
# subject to the following conditions:
#
# The above copyright notice and this permission notice shall be
# included in all copies or substantial portions of the Software.
#
# THE SOFTWARE IS PROVIDED "AS IS", WITHOUT WARRANTY OF ANY KIND,
# EXPRESS OR IMPLIED, INCLUDING BUT NOT LIMITED TO THE WARRANTIES OF
# MERCHANTABILITY, FITNESS FOR A PARTICULAR PURPOSE AND
# NONINFRINGEMENT. IN NO EVENT SHALL THE AUTHORS OR COPYRIGHT HOLDERS
# BE LIABLE FOR ANY CLAIM, DAMAGES OR OTHER LIABILITY, WHETHER IN AN
# ACTION OF CONTRACT, TORT OR OTHERWISE, ARISING FROM, OUT OF OR IN
# CONNECTION WITH THE SOFTWARE OR THE USE OR OTHER DEALINGS IN THE
# SOFTWARE.
import os
import math
import threading
import sqlite3
from typing import Optional, Dict, Mapping, Sequence, Union

from . import util
from .bitcoin import hash_encode, int_to_hex, rev_hex, var_int
from .crypto import sha256d
from . import constants
from .util import bfh, bh2u, unpack_uint16_from, unpack_int32_from, unpack_uint32_from, unpack_int64_from, unpack_uint64_from
from .simple_config import SimpleConfig
from .logging import get_logger, Logger


_logger = get_logger(__name__)

POW_BLOCK_COUNT = 5000
CHUNK_SIZE = 1024
BASIC_HEADER_SIZE = 180  # not include sig
MAX_TARGET = 0x00000000FFFF0000000000000000000000000000000000000000000000000000
POW_TARGET_TIMESPAN = 16 * 60  # bitcoin is 14 * 24 * 60 * 60
POW_TARGET_TIMESPAN_V2 = 4000
POW_TARGET_TIMESPACE = 2 * 64  # bitcoin is 10 * 60


class MissingHeader(Exception):
    pass

class InvalidHeader(Exception):
    pass

def serialize_header(header_dict: dict) -> str:
    sig_length = len(header_dict.get('sig')) // 2
    s = int_to_hex(header_dict['version'], 4) \
        + rev_hex(header_dict['prev_block_hash']) \
        + rev_hex(header_dict['merkle_root']) \
        + int_to_hex(int(header_dict['timestamp']), 4) \
        + int_to_hex(int(header_dict['bits']), 4) \
        + int_to_hex(int(header_dict['nonce']), 4) \
        + rev_hex(header_dict.get('hash_state_root')) \
        + rev_hex(header_dict.get('hash_utxo_root')) \
        + rev_hex(header_dict.get('hash_prevout_stake')) \
        + int_to_hex(int(header_dict.get('hash_prevout_n')), 4) \
        + var_int(sig_length) \
        + (header_dict.get('sig'))
    return s


class Deserializer(object):
    '''Deserializes blocks into transactions.

    External entry points are read_tx() and read_block().

    This code is performance sensitive as it is executed 100s of
    millions of times during sync.
    '''

    def __init__(self, binary, start=0):
        assert isinstance(binary, bytes)
        self.binary = binary
        self.binary_length = len(binary)
        self.cursor = start

    def read_byte(self):
        cursor = self.cursor
        self.cursor += 1
        return self.binary[cursor]

    def read_varbytes(self):
        return self._read_nbytes(self.read_varint())

    def read_varint(self):
        n = self.binary[self.cursor]
        self.cursor += 1
        if n < 253:
            return n
        if n == 253:
            return self._read_le_uint16()
        if n == 254:
            return self._read_le_uint32()
        return self._read_le_uint64()

    def _read_nbytes(self, n):
        cursor = self.cursor
        self.cursor = end = cursor + n
        assert self.binary_length >= end
        return self.binary[cursor:end]

    def _read_le_int32(self):
        result, = unpack_int32_from(self.binary, self.cursor)
        self.cursor += 4
        return result

    def _read_le_int64(self):
        result, = unpack_int64_from(self.binary, self.cursor)
        self.cursor += 8
        return result

    def _read_le_uint16(self):
        result, = unpack_uint16_from(self.binary, self.cursor)
        self.cursor += 2
        return result

    def _read_le_uint32(self):
        result, = unpack_uint32_from(self.binary, self.cursor)
        self.cursor += 4
        return result

    def _read_le_uint64(self):
        result, = unpack_uint64_from(self.binary, self.cursor)
        self.cursor += 8
        return result


def deserialize_header(s: bytes, height: int) -> dict:
    if not s:
        raise InvalidHeader('Invalid header: {}'.format(s))
    if len(s) < BASIC_HEADER_SIZE:
        raise InvalidHeader('Invalid header length: {}'.format(len(s)))
    hex_to_int = lambda s: int.from_bytes(s, byteorder='little')
    deserializer = Deserializer(s, start=BASIC_HEADER_SIZE)
    sig_length = deserializer.read_varint()

    h = {
        'block_height': height,
        'version': hex_to_int(s[0:4]),
        'prev_block_hash': hash_encode(s[4:36]),
        'merkle_root': hash_encode(s[36:68]),
        'timestamp': hex_to_int(s[68:72]),
        'bits': hex_to_int(s[72:76]),
        'nonce': hex_to_int(s[76:80]),
        'hash_state_root': hash_encode(s[80:112]),
        'hash_utxo_root': hash_encode(s[112:144]),
        'hash_prevout_stake': hash_encode(s[144:176]),
        'hash_prevout_n': hex_to_int(s[176:180]),
        'sig': hash_encode(s[:-sig_length - 1:-1]),
    }
    return h


def hash_header(header: dict) -> str:
    if header is None:
        return '0' * 64
    if header.get('prev_block_hash') is None:
        header['prev_block_hash'] = '00'*32
    return hash_raw_header(serialize_header(header))


def hash_raw_header(header: str) -> str:
    return hash_encode(sha256d(bfh(header)))


# key: blockhash hex at forkpoint
# the chain at some key is the best chain that includes the given hash
blockchains = {}  # type: Dict[str, Blockchain]
blockchains_lock = threading.RLock()


def read_blockchains(config: 'SimpleConfig'):
    best_chain = Blockchain(config=config,
                            forkpoint=0,
                            parent=None,
                            forkpoint_hash=constants.net.GENESIS,
                            prev_hash=None)
    blockchains[constants.net.GENESIS] = best_chain

    # forks
    fdir = os.path.join(util.get_headers_dir(config), 'forks')
    util.make_dir(fdir)
    # files are named as: fork2_{forkpoint}_{prev_hash}_{first_hash}
    l = filter(lambda x: x.startswith('fork2_') and '.' not in x, os.listdir(fdir))
    l = sorted(l, key=lambda x: int(x.split('_')[1]))  # sort by forkpoint

    def delete_chain(filename, reason):
        _logger.info(f"[blockchain] deleting chain {filename}: {reason}")
        os.unlink(os.path.join(fdir, filename))

    def instantiate_chain(filename):
        __, forkpoint, prev_hash, first_hash = filename.split('_')
        forkpoint = int(forkpoint)
        prev_hash = (64-len(prev_hash)) * "0" + prev_hash  # left-pad with zeroes
        first_hash = (64-len(first_hash)) * "0" + first_hash
        # forks below the max checkpoint are not allowed
        if forkpoint <= constants.net.max_checkpoint():
            delete_chain(filename, "deleting fork below max checkpoint")
            return
        # find parent (sorting by forkpoint guarantees it's already instantiated)
        for parent in blockchains.values():
            if parent.check_hash(forkpoint - 1, prev_hash):
                break
        else:
            delete_chain(filename, "cannot find parent for chain")
            return
        b = Blockchain(config=config,
                       forkpoint=forkpoint,
                       parent=parent,
                       forkpoint_hash=first_hash,
                       prev_hash=prev_hash)
        # consistency checks
        h = b.read_header(b.forkpoint)
        if first_hash != hash_header(h):
            delete_chain(filename, "incorrect first hash for chain")
            return
        if not b.parent.can_connect(h, check_height=False):
            delete_chain(filename, "cannot connect chain to parent")
            return
        chain_id = b.get_id()
        assert first_hash == chain_id, (first_hash, chain_id)
        blockchains[chain_id] = b

    for filename in l:
        instantiate_chain(filename)


def get_best_chain() -> 'Blockchain':
    return blockchains[constants.net.GENESIS]

# block hash -> chain work; up to and including that block
_CHAINWORK_CACHE = {
    "0000000000000000000000000000000000000000000000000000000000000000": 0,  # virtual block at height -1
}  # type: Dict[str, int]


class Blockchain(Logger):
    """
    Manages blockchain headers and their verification
    """

    def __init__(self, config: SimpleConfig, forkpoint: int, parent: Optional['Blockchain'],
                 forkpoint_hash: str, prev_hash: Optional[str]):
        assert isinstance(forkpoint_hash, str) and len(forkpoint_hash) == 64, forkpoint_hash
        assert (prev_hash is None) or (isinstance(prev_hash, str) and len(prev_hash) == 64), prev_hash
        # assert (parent is None) == (forkpoint == 0)
        if 0 < forkpoint <= constants.net.max_checkpoint():
            raise Exception(f"cannot fork below max checkpoint. forkpoint: {forkpoint}")
        Logger.__init__(self)
        self.config = config
        self.forkpoint = forkpoint  # height of first header
        self.parent = parent
        self._forkpoint_hash = forkpoint_hash  # blockhash at forkpoint. "first hash"
        self._prev_hash = prev_hash  # blockhash immediately before forkpoint
        self.lock = threading.RLock()
        self.swaping = threading.Event()
        self.conn = None
        self.init_db()
        self.update_size()

    def with_lock(func):
        def func_wrapper(self, *args, **kwargs):
            with self.lock:
                return func(self, *args, **kwargs)
        return func_wrapper

    def init_db(self):
        self.conn = sqlite3.connect(self.path(), check_same_thread=False)
        cursor = self.conn.cursor()
        try:
            cursor.execute('CREATE TABLE IF NOT EXISTS header '
                           '(height INT PRIMARY KEY NOT NULL, data BLOB NOT NULL)')
            self.conn.commit()
        except (sqlite3.DatabaseError, ) as e:
            self.logger.info(f"error when init_db', {e}, 'will delete the db file and recreate")
            os.remove(self.path())
            self.conn = None
            self.init_db()
        finally:
            cursor.close()

    @with_lock
    def is_valid(self):
        conn = sqlite3.connect(self.path(), check_same_thread=False)
        cursor = conn.cursor()
        cursor.execute('SELECT min(height), max(height) FROM header')
        min_height, max_height = cursor.fetchone()
        max_height = max_height or 0
        min_height = min_height or 0
        cursor.execute('SELECT COUNT(*) FROM header')
        size = int(cursor.fetchone()[0])
        cursor.close()
        conn.close()
        if not min_height == self.forkpoint:
            return False
        if size > 0 and not size == max_height - min_height + 1:
            return False
        return True

    @property
    def checkpoints(self):
        return constants.net.CHECKPOINTS

    def get_max_child(self) -> Optional[int]:
        children = self.get_direct_children()
        return max([x.forkpoint for x in children]) if children else None

    def get_max_forkpoint(self) -> int:
        """Returns the max height where there is a fork
        related to this chain.
        """
        mc = self.get_max_child()
        return mc if mc is not None else self.forkpoint

    def get_direct_children(self) -> Sequence['Blockchain']:
        with blockchains_lock:
            return list(filter(lambda y: y.parent==self, blockchains.values()))

    def get_parent_heights(self) -> Mapping['Blockchain', int]:
        """Returns map: (parent chain -> height of last common block)"""
        with blockchains_lock:
            result = {self: self.height()}
            chain = self
            while True:
                parent = chain.parent
                if parent is None: break
                result[parent] = chain.forkpoint - 1
                chain = parent
            return result

    def get_height_of_last_common_block_with_chain(self, other_chain: 'Blockchain') -> int:
        last_common_block_height = 0
        our_parents = self.get_parent_heights()
        their_parents = other_chain.get_parent_heights()
        for chain in our_parents:
            if chain in their_parents:
                h = min(our_parents[chain], their_parents[chain])
                last_common_block_height = max(last_common_block_height, h)
        return last_common_block_height

    @with_lock
    def get_branch_size(self) -> int:
        return self.height() - self.get_max_forkpoint() + 1

    def get_name(self) -> str:
        return self.get_hash(self.get_max_forkpoint()).lstrip('0')[0:10]

    def check_header(self, header: dict) -> bool:
        header_hash = hash_header(header)
        height = header.get('block_height')
        return self.check_hash(height, header_hash)

    def check_hash(self, height: int, header_hash: str) -> bool:
        """Returns whether the hash of the block at given height
        is the given hash.
        """
        assert isinstance(header_hash, str) and len(header_hash) == 64, header_hash  # hex
        try:
            return header_hash == self.get_hash(height)
        except Exception:
            return False

    def fork(parent, header: dict) -> 'Blockchain':
        if not parent.can_connect(header, check_height=False):
            raise Exception("forking header does not connect to parent chain")
        forkpoint = header.get('block_height')
        self = Blockchain(config=parent.config,
                          forkpoint=forkpoint,
                          parent=parent,
                          forkpoint_hash=hash_header(header),
                          prev_hash=parent.get_hash(forkpoint-1))
<<<<<<< HEAD
        self.logger.info(f'[fork] {forkpoint}, {parent.forkpoint}')
=======
        self.assert_headers_file_available(parent.path())
        open(self.path(), 'w+').close()
>>>>>>> 7908f4b2
        self.save_header(header)
        # put into global dict. note that in some cases
        # save_header might have already put it there but that's OK
        chain_id = self.get_id()
        with blockchains_lock:
            blockchains[chain_id] = self
        return self

    @with_lock
    def height(self) -> int:
        return self.forkpoint + self.size() - 1

    @with_lock
    def size(self) -> int:
        return self._size

    @with_lock
    def update_size(self) -> None:
        conn = sqlite3.connect(self.path(), check_same_thread=False)
        cursor = conn.cursor()
        cursor.execute('SELECT COUNT(*) FROM header')
        count = int(cursor.fetchone()[0])
        self._size = count
        cursor.close()

    @classmethod
    def is_pos(cls, header: dict):
        hash_prevout_stake = header.get('hash_prevout_stake', None)
        hash_prevout_n = header.get('hash_prevout_n', 0)
        return hash_prevout_stake and (
                hash_prevout_stake != '0000000000000000000000000000000000000000000000000000000000000000'
                or hash_prevout_n != 0xffffffff)

    @classmethod
    def verify_header(cls, header: dict, prev_hash: str, target: int, expected_header_hash: str=None) -> None:
        _hash = hash_header(header)
        if expected_header_hash and expected_header_hash != _hash:
            raise Exception("hash mismatches with expected: {} vs {}".format(expected_header_hash, _hash))
        if prev_hash != header.get('prev_block_hash'):
            raise Exception("prev hash mismatch: %s vs %s" % (prev_hash, header.get('prev_block_hash')))

        if constants.net.TESTNET:
            return

        if cls.is_pos(header):
            # verifying pos header requires too much data to be implemented in light client
            pass
        else:
            block_hash_as_num = int.from_bytes(bfh(_hash), byteorder='big')
            if block_hash_as_num > target:
                raise Exception(f"insufficient proof of work: {block_hash_as_num} vs target {target}")

        bits = cls.target_to_bits(target)
        if bits != header.get('bits'):
            raise Exception(f"{header.get('block_height')} bits mismatch: {bits} vs {header.get('bits')}")

    def verify_chunk(self, index: int, raw_headers: list) -> None:
        prev_header = None
        pprev_header = None
        if index != 0:
            prev_header = self.read_header(index * CHUNK_SIZE - 1)
            pprev_header = self.read_header(index * CHUNK_SIZE - 2)
        for i, raw_header in enumerate(raw_headers):
            height = index * CHUNK_SIZE + i
            header = deserialize_header(raw_header, height)
            target = self.get_target(height, is_pos=self.is_pos(header), prev_header=prev_header, pprev_header=pprev_header)
            self.verify_header(header, hash_header(prev_header), target)
            pprev_header = prev_header
            prev_header = header

    @with_lock
    def path(self):
        d = util.get_headers_dir(self.config)
        if self.parent is None:
            filename = 'blockchain_headers'
        else:
            assert self.forkpoint > 0, self.forkpoint
            prev_hash = self._prev_hash.lstrip('0')
            first_hash = self._forkpoint_hash.lstrip('0')
            basename = f'fork2_{self.forkpoint}_{prev_hash}_{first_hash}'
            filename = os.path.join('forks', basename)
        return os.path.join(d, filename)

    @with_lock
    def save_chunk(self, index: int, raw_headers: list):
        self.logger.info(f'{self.forkpoint} try to save chunk {(index * CHUNK_SIZE)}')
        assert index >= 0, index

        if self.swaping.is_set():
            return
        try:
            conn = self.conn
            cursor = self.conn.cursor()
        except (sqlite3.ProgrammingError, AttributeError):
            conn = sqlite3.connect(self.path(), check_same_thread=False)
            cursor = conn.cursor()

        forkpoint = self.forkpoint
        if forkpoint is None:
            forkpoint = 0
        headers = [(index * CHUNK_SIZE + i, v)
                   for i, v in enumerate(raw_headers)
                   if index * CHUNK_SIZE + i >= forkpoint]

        cursor.executemany('REPLACE INTO header (height, data) VALUES(?,?)', headers)
        cursor.close()
        conn.commit()
        self.update_size()
        self.swap_with_parent()

    def swap_with_parent(self) -> None:
        if self.parent is None:
            return
        with self.lock, blockchains_lock:
            parent = self.parent

            self.update_size()
            parent.update_size()
            parent_branch_size = parent.height() - self.forkpoint + 1
            if parent_branch_size >= self._size:
                return

            if self.swaping.is_set() or parent.swaping.is_set():
                return
            self.swaping.set()
            parent.swaping.set()

            parent_id = parent.get_id()
            forkpoint = self.forkpoint

            global blockchains
            try:
                self.logger.info(f'swap, {forkpoint}, {parent_id}')
                for i in range(forkpoint, forkpoint + self._size):
                    # print_error('swaping', i)
                    header = self.read_header(i, deserialize=False)
                    parent_header = parent.read_header(i, deserialize=False)
                    parent.write(header, i)
                    if parent_header:
                        self.write(parent_header, i)
                    else:
                        self.delete(i)
            except (BaseException,) as e:
                import traceback, sys
                traceback.print_exc(file=sys.stderr)
                self.logger.error(f'swap error, {e}')
            # update size
            self.update_size()
            parent.update_size()
            self.swaping.clear()
            parent.swaping.clear()
            self.logger.info('swap finished')
            parent.swap_with_parent()

    def get_id(self) -> str:
        return self._forkpoint_hash

    def assert_headers_file_available(self, path):
        if os.path.exists(path):
            return
        elif not os.path.exists(util.get_headers_dir(self.config)):
            raise FileNotFoundError('Electrum headers_dir does not exist. Was it deleted while running?')
        else:
            raise FileNotFoundError('Cannot find headers file but headers_dir is there. Should be at {}'.format(path))

    def write(self, raw_header: bytes, height: int):
        if self.forkpoint > 0 and height < self.forkpoint:
            return
        if not raw_header:
            if height:
                self.delete(height)
            else:
                self.delete_all()
            return
        with self.lock:
            self.logger.info(f'{self.forkpoint} try to write {height}')
            if height > self._size + self.forkpoint:
                return
            try:
                conn = self.conn
                cursor = self.conn.cursor()
            except (sqlite3.ProgrammingError, AttributeError):
                conn = sqlite3.connect(self.path(), check_same_thread=False)
                cursor = conn.cursor()
            cursor.execute('REPLACE INTO header (height, data) VALUES(?,?)', (height, raw_header))
            cursor.close()
            conn.commit()
            self.update_size()

    def delete(self, height: int):
        self.logger.info(f'{self.forkpoint} try to delete {height}')
        if self.forkpoint > 0 and height < self.forkpoint:
            return
        with self.lock:
            self.logger.info(f'{self.forkpoint} try to delete {height}')
            try:
                conn = self.conn
                cursor = conn.cursor()
            except (sqlite3.ProgrammingError, AttributeError):
                conn = sqlite3.connect(self.path(), check_same_thread=False)
                cursor = conn.cursor()
            cursor.execute('DELETE FROM header where height=?', (height,))
            cursor.close()
            conn.commit()
            self.update_size()

    def delete_all(self):
        if self.swaping.is_set():
            return
        with self.lock:
            try:
                conn = self.conn
                cursor = self.conn.cursor()
            except (sqlite3.ProgrammingError, AttributeError):
                conn = sqlite3.connect(self.path(), check_same_thread=False)
                cursor = conn.cursor()
            cursor.execute('DELETE FROM header')
            cursor.close()
            conn.commit()
            self._size = 0

    @with_lock
    def save_header(self, header: dict) -> None:
        data = bfh(serialize_header(header))
        self.write(data, header.get('block_height'))
        self.swap_with_parent()

    @with_lock
    def read_header(self, height: int, deserialize=True) -> Union[dict, bytes]:
        if height < 0:
            return
        if height < self.forkpoint:
            return self.parent.read_header(height)
        if height > self.height():
            return

        try:
            conn = sqlite3.connect(self.path(), check_same_thread=False)
            cursor = conn.cursor()
            cursor.execute('SELECT data FROM header WHERE height=?', (height,))
            result = cursor.fetchone()
            cursor.close()
            conn.close()
        except BaseException as e:
            self.logger.error(f'read_header error:{e}')
            return

        if not result or len(result) < 1:
            self.logger.error(f'read_header {height}, {self.forkpoint}, {self.parent.get_id()}, {result}, {self.height()}')
            self.update_size()
            return
        header = result[0]
        if deserialize:
            return deserialize_header(header, height)
        return header

    def header_at_tip(self) -> Optional[dict]:
        """Return latest header."""
        height = self.height()
        return self.read_header(height)

    def get_hash(self, height: int) -> str:
        if height == -1:
            return '0000000000000000000000000000000000000000000000000000000000000000'
        elif height == 0:
            return constants.net.GENESIS
        elif str(height) in self.checkpoints:
            return self.checkpoints[str(height)]
        else:
            header = self.read_header(height)
            if header is None:
                raise MissingHeader(height)
            return hash_header(header)

    @classmethod
    def get_limit(cls, height: int, net, is_pos: bool):
        if is_pos:
            if height < net.QIP9_FORK_HEIGHT:
                return net.POS_LIMIT
            return net.QIP9_POS_LIMIT
        return net.POW_LIMIT

    def get_target(self, height: int, is_pos: bool, prev_header=None, pprev_header=None) -> int:
        net = constants.net

        # only for mainnet
        if height <= POW_BLOCK_COUNT:
            return net.POW_LIMIT
        if height <= POW_BLOCK_COUNT + 2:
            return net.POS_LIMIT

        if not prev_header:
            prev_header = self.read_header(height - 1)
        if not pprev_header:
            pprev_header = self.read_header(height - 2)

        if not prev_header:
            raise Exception('get header failed {}'.format(height - 1))
        if not pprev_header:
            raise Exception('get header failed {}'.format(height - 2))

        new_target = self.bits_to_target(prev_header.get('bits'))

        if is_pos:
            if net.POS_NO_RETARGET:
                return new_target
        else:
            # no retarget for pow
            return new_target

        #  Limit adjustment step
        nActualSpace = prev_header.get('timestamp') - pprev_header.get('timestamp')
        nActualSpace = max(0, nActualSpace)

        #  Retarget
        if height < net.QIP9_FORK_HEIGHT:
            nActualSpace = min(nActualSpace, POW_TARGET_TIMESPACE * 10)
            nInterval = POW_TARGET_TIMESPAN // POW_TARGET_TIMESPACE
            new_target *= ((nInterval - 1) * POW_TARGET_TIMESPACE + nActualSpace + nActualSpace)
            new_target //= ((nInterval + 1) * POW_TARGET_TIMESPACE)
        else:
            nActualSpace = min(nActualSpace, POW_TARGET_TIMESPACE * 20)
            nInterval = POW_TARGET_TIMESPAN_V2 // POW_TARGET_TIMESPACE
            t1 = 2 * (nActualSpace - POW_TARGET_TIMESPACE) // 16
            t2 = (nInterval + 1) * POW_TARGET_TIMESPACE // 16
            new_target *= math.exp(t1 / t2)
            new_target = int(new_target)

        target_limit = self.get_limit(height, net, is_pos)
        if new_target <= 0 or new_target > target_limit:
            new_target = target_limit

        new_target = self.bits_to_target(self.target_to_bits(new_target))
        return new_target

    @classmethod
    def bits_to_target(cls, bits: int) -> int:
        mainnet = not constants.net.TESTNET
        bitsN = (bits >> 24) & 0xff
        if mainnet and not (0x03 <= bitsN <= 0x1d):
            raise Exception("First part of bits should be in [0x03, 0x1d]")
        bitsBase = bits & 0xffffff
        if mainnet and not (0x8000 <= bitsBase <= 0x7fffff):
            raise Exception("Second part of bits should be in [0x8000, 0x7fffff]")
        return bitsBase << (8 * (bitsN-3))

    @classmethod
    def target_to_bits(cls, target: int) -> int:
        c = ("%064x" % target)[2:]
        while c[:2] == '00' and len(c) > 6:
            c = c[2:]
        bitsN, bitsBase = len(c) // 2, int.from_bytes(bfh(c[:6]), byteorder='big')
        if bitsBase >= 0x800000:
            bitsN += 1
            bitsBase >>= 8
        return bitsN << 24 | bitsBase

    def can_connect(self, header: dict, check_height: bool=True) -> bool:
        if not header:
            return False
        height = header['block_height']
        if check_height and self.height() != height - 1:
            self.logger.info(f'[can_connect] check_height failed {height}, {self.height()}')
            return False
        if height == 0:
            valid = hash_header(header) == constants.net.GENESIS
            if not valid:
                self.logger.info(f'[can_connect] GENESIS hash check {hash_header(header)}, {constants.net.GENESIS}')
            return valid
        try:
            prev_hash = self.get_hash(height - 1)
        except:
            self.logger.info(f'[can_connect] cannot ger prev_hash {height}')
            return False
        if prev_hash != header.get('prev_block_hash'):
            self.logger.info(f'[can_connect] prev hash check failed {height}')
            return False
        target = self.get_target(height, is_pos=self.is_pos(header))
        try:
            self.verify_header(header, prev_hash, target)
        except BaseException as e:
            self.logger.info(f'[can_connect] verify_header failed {e} {height}')
            return False
        return True

    @classmethod
    def read_chunk(cls, data):
        def read_a_raw_header_from_chunk(data, start):
            deserializer = Deserializer(data, start=start + BASIC_HEADER_SIZE)
            sig_length = deserializer.read_varint()
            cursor = deserializer.cursor + sig_length
            return data[start: cursor], cursor

        raw_headers = []
        cursor = 0
        while cursor < len(data):
            raw_header, cursor = read_a_raw_header_from_chunk(data, cursor)
            if not raw_header:
                raise Exception('read_chunk, no header read')
            raw_headers.append(raw_header)
        return raw_headers

    def connect_chunk(self, idx: int, hexdata: str) -> bool:
        assert idx >= 0, idx
        try:
            data = bfh(hexdata)
            raw_heades = self.read_chunk(data)
            self.verify_chunk(idx, raw_heades)
            self.save_chunk(idx, raw_heades)
            return True
        except BaseException as e:
            self.logger.info(f'verify_chunk idx {idx} failed: {repr(e)}')
            return False

    def get_checkpoints(self):
        # for each chunk, store the hash of the last block and the target after the chunk
        cp = {}
        n = self.height() // CHUNK_SIZE
        for index in range(n):
            height = (index+1) * CHUNK_SIZE - 1
            blockhash = self.get_hash(height)
            cp[height] = blockhash
        return cp


def check_header(header: dict) -> Optional[Blockchain]:
    if type(header) is not dict:
        return None
    with blockchains_lock: chains = list(blockchains.values())
    for b in chains:
        if b.check_header(header):
            return b
    return None


def can_connect(header: dict) -> Optional[Blockchain]:
    with blockchains_lock: chains = list(blockchains.values())
    for b in chains:
        if b.can_connect(header):
            return b
    return None<|MERGE_RESOLUTION|>--- conflicted
+++ resolved
@@ -379,12 +379,9 @@
                           parent=parent,
                           forkpoint_hash=hash_header(header),
                           prev_hash=parent.get_hash(forkpoint-1))
-<<<<<<< HEAD
         self.logger.info(f'[fork] {forkpoint}, {parent.forkpoint}')
-=======
         self.assert_headers_file_available(parent.path())
         open(self.path(), 'w+').close()
->>>>>>> 7908f4b2
         self.save_header(header)
         # put into global dict. note that in some cases
         # save_header might have already put it there but that's OK
