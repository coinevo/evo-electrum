#!/usr/bin/env python
#
# Electrum - lightweight Bitcoin client
# Copyright (C) 2012 thomasv@gitorious
#
# Permission is hereby granted, free of charge, to any person
# obtaining a copy of this software and associated documentation files
# (the "Software"), to deal in the Software without restriction,
# including without limitation the rights to use, copy, modify, merge,
# publish, distribute, sublicense, and/or sell copies of the Software,
# and to permit persons to whom the Software is furnished to do so,
# subject to the following conditions:
#
# The above copyright notice and this permission notice shall be
# included in all copies or substantial portions of the Software.
#
# THE SOFTWARE IS PROVIDED "AS IS", WITHOUT WARRANTY OF ANY KIND,
# EXPRESS OR IMPLIED, INCLUDING BUT NOT LIMITED TO THE WARRANTIES OF
# MERCHANTABILITY, FITNESS FOR A PARTICULAR PURPOSE AND
# NONINFRINGEMENT. IN NO EVENT SHALL THE AUTHORS OR COPYRIGHT HOLDERS
# BE LIABLE FOR ANY CLAIM, DAMAGES OR OTHER LIABILITY, WHETHER IN AN
# ACTION OF CONTRACT, TORT OR OTHERWISE, ARISING FROM, OUT OF OR IN
# CONNECTION WITH THE SOFTWARE OR THE USE OR OTHER DEALINGS IN THE
# SOFTWARE.

import socket
import time
from enum import IntEnum
from typing import Tuple, TYPE_CHECKING

from PyQt5.QtCore import Qt, pyqtSignal, QThread
from PyQt5.QtWidgets import (QTreeWidget, QTreeWidgetItem, QMenu, QGridLayout, QComboBox,
                             QLineEdit, QDialog, QVBoxLayout, QHeaderView, QCheckBox,
                             QTabWidget, QWidget, QLabel)
from PyQt5.QtGui import QFontMetrics

from electrum.i18n import _
from electrum import constants, blockchain, util
from electrum.interface import ServerAddr, PREFERRED_NETWORK_PROTOCOL
from electrum.network import Network
from electrum.logging import get_logger

from .util import (Buttons, CloseButton, HelpButton, read_QIcon, char_width_in_lineedit,
                   PasswordLineEdit)

if TYPE_CHECKING:
    from electrum.simple_config import SimpleConfig


_logger = get_logger(__name__)

protocol_names = ['TCP', 'SSL']
protocol_letters = 'ts'

class NetworkDialog(QDialog):
    def __init__(self, network, config, network_updated_signal_obj):
        QDialog.__init__(self)
        self.setWindowTitle(_('Network'))
        self.setMinimumSize(500, 500)
        self.nlayout = NetworkChoiceLayout(network, config)
        self.network_updated_signal_obj = network_updated_signal_obj
        vbox = QVBoxLayout(self)
        vbox.addLayout(self.nlayout.layout())
        vbox.addLayout(Buttons(CloseButton(self)))
        self.network_updated_signal_obj.network_updated_signal.connect(
            self.on_update)
        util.register_callback(self.on_network, ['network_updated'])

    def on_network(self, event, *args):
        self.network_updated_signal_obj.network_updated_signal.emit(event, args)

    def on_update(self):
        self.nlayout.update()



class NodesListWidget(QTreeWidget):
    """List of connected servers."""

    SERVER_ADDR_ROLE = Qt.UserRole + 100
    CHAIN_ID_ROLE = Qt.UserRole + 101
    ITEMTYPE_ROLE = Qt.UserRole + 102

    class ItemType(IntEnum):
        CHAIN = 0
        CONNECTED_SERVER = 1
        DISCONNECTED_SERVER = 2
        TOPLEVEL = 3

    def __init__(self, parent):
        QTreeWidget.__init__(self)
<<<<<<< HEAD
        self.parent = parent
        self.setHeaderLabels([_('Connected node'), _('Version'), _('Height')])
=======
        self.parent = parent  # type: NetworkChoiceLayout
        self.setHeaderLabels([_('Server'), _('Height')])
>>>>>>> 7a6ec23b
        self.setContextMenuPolicy(Qt.CustomContextMenu)
        self.customContextMenuRequested.connect(self.create_menu)

    def create_menu(self, position):
        item = self.currentItem()
        if not item:
            return
        item_type = item.data(0, self.ITEMTYPE_ROLE)
        menu = QMenu()
        if item_type == self.ItemType.CONNECTED_SERVER:
            server = item.data(0, self.SERVER_ADDR_ROLE)  # type: ServerAddr
            menu.addAction(_("Use as server"), lambda: self.parent.follow_server(server))
        elif item_type == self.ItemType.DISCONNECTED_SERVER:
            server = item.data(0, self.SERVER_ADDR_ROLE)  # type: ServerAddr
            def func():
                self.parent.server_e.setText(server.net_addr_str())
                self.parent.set_server()
            menu.addAction(_("Use as server"), func)
        elif item_type == self.ItemType.CHAIN:
            chain_id = item.data(0, self.CHAIN_ID_ROLE)
            menu.addAction(_("Follow this branch"), lambda: self.parent.follow_branch(chain_id))
        else:
            return
        menu.exec_(self.viewport().mapToGlobal(position))

    def keyPressEvent(self, event):
        if event.key() in [ Qt.Key_F2, Qt.Key_Return ]:
            self.on_activated(self.currentItem(), self.currentColumn())
        else:
            QTreeWidget.keyPressEvent(self, event)

    def on_activated(self, item, column):
        # on 'enter' we show the menu
        pt = self.visualItemRect(item).bottomLeft()
        pt.setX(50)
        self.customContextMenuRequested.emit(pt)

    def update(self, *, network: Network, servers: dict, use_tor: bool):
        self.clear()

        # connected servers
        connected_servers_item = QTreeWidgetItem([_("Connected nodes"), ''])
        connected_servers_item.setData(0, self.ITEMTYPE_ROLE, self.ItemType.TOPLEVEL)
        chains = network.get_blockchains()
        n_chains = len(chains)
        for chain_id, interfaces in chains.items():
            b = blockchain.blockchains.get(chain_id)
            if b is None: continue
            name = b.get_name()
            if n_chains > 1:
                x = QTreeWidgetItem([name + '@%d'%b.get_max_forkpoint(), '%d'%b.height()])
                x.setData(0, self.ITEMTYPE_ROLE, self.ItemType.CHAIN)
                x.setData(0, self.CHAIN_ID_ROLE, b.get_id())
            else:
                x = connected_servers_item
            for i in interfaces:
                if isinstance(i.server_version, list):
                    version_str = ':'.join(i.server_version)
                else:
                    version_str = ''
                star = ' *' if i == network.interface else ''
<<<<<<< HEAD
                item = QTreeWidgetItem([i.host + star, version_str, '%d'%i.tip])
                item.setData(0, Qt.UserRole, 0)
                item.setData(1, Qt.UserRole, i.server)
=======
                item = QTreeWidgetItem([f"{i.server.net_addr_str()}" + star, '%d'%i.tip])
                item.setData(0, self.ITEMTYPE_ROLE, self.ItemType.CONNECTED_SERVER)
                item.setData(0, self.SERVER_ADDR_ROLE, i.server)
                item.setToolTip(0, str(i.server))
>>>>>>> 7a6ec23b
                x.addChild(item)
            if n_chains > 1:
                connected_servers_item.addChild(x)

        # disconnected servers
        disconnected_servers_item = QTreeWidgetItem([_("Other known servers"), ""])
        disconnected_servers_item.setData(0, self.ITEMTYPE_ROLE, self.ItemType.TOPLEVEL)
        connected_hosts = set([iface.host for ifaces in chains.values() for iface in ifaces])
        protocol = PREFERRED_NETWORK_PROTOCOL
        for _host, d in sorted(servers.items()):
            if _host in connected_hosts:
                continue
            if _host.endswith('.onion') and not use_tor:
                continue
            port = d.get(protocol)
            if port:
                server = ServerAddr(_host, port, protocol=protocol)
                item = QTreeWidgetItem([server.net_addr_str(), ""])
                item.setData(0, self.ITEMTYPE_ROLE, self.ItemType.DISCONNECTED_SERVER)
                item.setData(0, self.SERVER_ADDR_ROLE, server)
                disconnected_servers_item.addChild(item)

        self.addTopLevelItem(connected_servers_item)
        self.addTopLevelItem(disconnected_servers_item)

        connected_servers_item.setExpanded(True)
        for i in range(connected_servers_item.childCount()):
            connected_servers_item.child(i).setExpanded(True)
        disconnected_servers_item.setExpanded(True)

        # headers
        h = self.header()
        h.setStretchLastSection(False)
        h.setSectionResizeMode(0, QHeaderView.Stretch)
        h.setSectionResizeMode(1, QHeaderView.ResizeToContents)

        super().update()


class NetworkChoiceLayout(object):

    def __init__(self, network: Network, config: 'SimpleConfig', wizard=False):
        self.network = network
        self.config = config
        self.tor_proxy = None

        self.tabs = tabs = QTabWidget()
        proxy_tab = QWidget()
        blockchain_tab = QWidget()
        tabs.addTab(blockchain_tab, _('Overview'))
        tabs.addTab(proxy_tab, _('Proxy'))

        fixed_width_hostname = 24 * char_width_in_lineedit()
        fixed_width_port = 6 * char_width_in_lineedit()

        # Proxy tab
        grid = QGridLayout(proxy_tab)
        grid.setSpacing(8)

        # proxy setting
        self.proxy_cb = QCheckBox(_('Use proxy'))
        self.proxy_cb.clicked.connect(self.check_disable_proxy)
        self.proxy_cb.clicked.connect(self.set_proxy)

        self.proxy_mode = QComboBox()
        self.proxy_mode.addItems(['SOCKS4', 'SOCKS5'])
        self.proxy_host = QLineEdit()
        self.proxy_host.setFixedWidth(fixed_width_hostname)
        self.proxy_port = QLineEdit()
        self.proxy_port.setFixedWidth(fixed_width_port)
        self.proxy_user = QLineEdit()
        self.proxy_user.setPlaceholderText(_("Proxy user"))
        self.proxy_password = PasswordLineEdit()
        self.proxy_password.setPlaceholderText(_("Password"))
        self.proxy_password.setFixedWidth(fixed_width_port)

        self.proxy_mode.currentIndexChanged.connect(self.set_proxy)
        self.proxy_host.editingFinished.connect(self.set_proxy)
        self.proxy_port.editingFinished.connect(self.set_proxy)
        self.proxy_user.editingFinished.connect(self.set_proxy)
        self.proxy_password.editingFinished.connect(self.set_proxy)

        self.proxy_mode.currentIndexChanged.connect(self.proxy_settings_changed)
        self.proxy_host.textEdited.connect(self.proxy_settings_changed)
        self.proxy_port.textEdited.connect(self.proxy_settings_changed)
        self.proxy_user.textEdited.connect(self.proxy_settings_changed)
        self.proxy_password.textEdited.connect(self.proxy_settings_changed)

        self.tor_cb = QCheckBox(_("Use Tor Proxy"))
        self.tor_cb.setIcon(read_QIcon("tor_logo.png"))
        self.tor_cb.hide()
        self.tor_cb.clicked.connect(self.use_tor_proxy)

        grid.addWidget(self.tor_cb, 1, 0, 1, 3)
        grid.addWidget(self.proxy_cb, 2, 0, 1, 3)
        grid.addWidget(HelpButton(_('Proxy settings apply to all connections: with Electrum servers, but also with third-party services.')), 2, 4)
        grid.addWidget(self.proxy_mode, 4, 1)
        grid.addWidget(self.proxy_host, 4, 2)
        grid.addWidget(self.proxy_port, 4, 3)
        grid.addWidget(self.proxy_user, 5, 2)
        grid.addWidget(self.proxy_password, 5, 3)
        grid.setRowStretch(7, 1)

        # Blockchain Tab
        grid = QGridLayout(blockchain_tab)
        msg =  ' '.join([
            _("Electrum connects to several nodes in order to download block headers and find out the longest blockchain."),
            _("This blockchain is used to verify the transactions sent by your transaction server.")
        ])
        self.status_label = QLabel('')
        grid.addWidget(QLabel(_('Status') + ':'), 0, 0)
        grid.addWidget(self.status_label, 0, 1, 1, 3)
        grid.addWidget(HelpButton(msg), 0, 4)

        self.autoconnect_cb = QCheckBox(_('Select server automatically'))
        self.autoconnect_cb.setEnabled(self.config.is_modifiable('auto_connect'))
        self.autoconnect_cb.clicked.connect(self.set_server)
        self.autoconnect_cb.clicked.connect(self.update)
        msg = ' '.join([
            _("If auto-connect is enabled, Electrum will always use a server that is on the longest blockchain."),
            _("If it is disabled, you have to choose a server you want to use. Electrum will warn you if your server is lagging.")
        ])
        grid.addWidget(self.autoconnect_cb, 1, 0, 1, 3)
        grid.addWidget(HelpButton(msg), 1, 4)

        self.server_e = QLineEdit()
        self.server_e.setFixedWidth(fixed_width_hostname + fixed_width_port)
        self.server_e.editingFinished.connect(self.set_server)
        msg = _("Electrum sends your wallet addresses to a single server, in order to receive your transaction history.")
        grid.addWidget(QLabel(_('Server') + ':'), 2, 0)
        grid.addWidget(self.server_e, 2, 1, 1, 3)
        grid.addWidget(HelpButton(msg), 2, 4)

        self.height_label = QLabel('')
        msg = _('This is the height of your local copy of the blockchain.')
        grid.addWidget(QLabel(_('Blockchain') + ':'), 3, 0)
        grid.addWidget(self.height_label, 3, 1)
        grid.addWidget(HelpButton(msg), 3, 4)

        self.split_label = QLabel('')
        grid.addWidget(self.split_label, 4, 0, 1, 3)

        self.nodes_list_widget = NodesListWidget(self)
        grid.addWidget(self.nodes_list_widget, 6, 0, 1, 5)

        vbox = QVBoxLayout()
        vbox.addWidget(tabs)
        self.layout_ = vbox
        # tor detector
        self.td = td = TorDetector()
        td.found_proxy.connect(self.suggest_proxy)
        td.start()

        self.fill_in_proxy_settings()
        self.update()

    def check_disable_proxy(self, b):
        if not self.config.is_modifiable('proxy'):
            b = False
        for w in [self.proxy_mode, self.proxy_host, self.proxy_port, self.proxy_user, self.proxy_password]:
            w.setEnabled(b)

    def enable_set_server(self):
        if self.config.is_modifiable('server'):
            enabled = not self.autoconnect_cb.isChecked()
            self.server_e.setEnabled(enabled)
        else:
            for w in [self.autoconnect_cb, self.server_e, self.nodes_list_widget]:
                w.setEnabled(False)

    def update(self):
        net_params = self.network.get_parameters()
        server = net_params.server
        auto_connect = net_params.auto_connect
        if not self.server_e.hasFocus():
            self.server_e.setText(server.net_addr_str())
        self.autoconnect_cb.setChecked(auto_connect)

        height_str = "%d "%(self.network.get_local_height()) + _('blocks')
        self.height_label.setText(height_str)
        n = len(self.network.get_interfaces())
        status = _("Connected to {0} nodes.").format(n) if n > 1 else _("Connected to {0} node.").format(n) if n == 1 else _("Not connected")
        self.status_label.setText(status)
        chains = self.network.get_blockchains()
        if len(chains) > 1:
            chain = self.network.blockchain()
            forkpoint = chain.get_max_forkpoint()
            name = chain.get_name()
            msg = _('Chain split detected at block {0}').format(forkpoint) + '\n'
            msg += (_('You are following branch') if auto_connect else _('Your server is on branch'))+ ' ' + name
            msg += ' (%d %s)' % (chain.get_branch_size(), _('blocks'))
        else:
            msg = ''
        self.split_label.setText(msg)
        self.nodes_list_widget.update(network=self.network,
                                      servers=self.network.get_servers(),
                                      use_tor=self.tor_cb.isChecked())
        self.enable_set_server()

    def fill_in_proxy_settings(self):
        proxy_config = self.network.get_parameters().proxy
        if not proxy_config:
            proxy_config = {"mode": "none", "host": "localhost", "port": "9050"}

        b = proxy_config.get('mode') != "none"
        self.check_disable_proxy(b)
        if b:
            self.proxy_cb.setChecked(True)
            self.proxy_mode.setCurrentIndex(
                self.proxy_mode.findText(str(proxy_config.get("mode").upper())))

        self.proxy_host.setText(proxy_config.get("host"))
        self.proxy_port.setText(proxy_config.get("port"))
        self.proxy_user.setText(proxy_config.get("user", ""))
        self.proxy_password.setText(proxy_config.get("password", ""))

    def layout(self):
        return self.layout_

    def follow_branch(self, chain_id):
        self.network.run_from_another_thread(self.network.follow_chain_given_id(chain_id))
        self.update()

    def follow_server(self, server: ServerAddr):
        self.network.run_from_another_thread(self.network.follow_chain_given_server(server))
        self.update()

    def accept(self):
        pass

    def set_server(self):
        net_params = self.network.get_parameters()
        try:
            server = ServerAddr.from_str_with_inference(str(self.server_e.text()))
            if not server: raise Exception("failed to parse")
        except Exception:
            return
        net_params = net_params._replace(server=server,
                                         auto_connect=self.autoconnect_cb.isChecked())
        self.network.run_from_another_thread(self.network.set_parameters(net_params))

    def set_proxy(self):
        net_params = self.network.get_parameters()
        if self.proxy_cb.isChecked():
            proxy = { 'mode':str(self.proxy_mode.currentText()).lower(),
                      'host':str(self.proxy_host.text()),
                      'port':str(self.proxy_port.text()),
                      'user':str(self.proxy_user.text()),
                      'password':str(self.proxy_password.text())}
        else:
            proxy = None
            self.tor_cb.setChecked(False)
        net_params = net_params._replace(proxy=proxy)
        self.network.run_from_another_thread(self.network.set_parameters(net_params))

    def suggest_proxy(self, found_proxy):
        if found_proxy is None:
            self.tor_cb.hide()
            return
        self.tor_proxy = found_proxy
        self.tor_cb.setText("Use Tor proxy at port " + str(found_proxy[1]))
        if (self.proxy_cb.isChecked()
                and self.proxy_mode.currentIndex() == self.proxy_mode.findText('SOCKS5')
                and self.proxy_host.text() == "127.0.0.1"
                and self.proxy_port.text() == str(found_proxy[1])):
            self.tor_cb.setChecked(True)
        self.tor_cb.show()

    def use_tor_proxy(self, use_it):
        if not use_it:
            self.proxy_cb.setChecked(False)
        else:
            socks5_mode_index = self.proxy_mode.findText('SOCKS5')
            if socks5_mode_index == -1:
                _logger.info("can't find proxy_mode 'SOCKS5'")
                return
            self.proxy_mode.setCurrentIndex(socks5_mode_index)
            self.proxy_host.setText("127.0.0.1")
            self.proxy_port.setText(str(self.tor_proxy[1]))
            self.proxy_user.setText("")
            self.proxy_password.setText("")
            self.tor_cb.setChecked(True)
            self.proxy_cb.setChecked(True)
        self.check_disable_proxy(use_it)
        self.set_proxy()

    def proxy_settings_changed(self):
        self.tor_cb.setChecked(False)


class TorDetector(QThread):
    found_proxy = pyqtSignal(object)

    def __init__(self):
        QThread.__init__(self)

    def run(self):
        # Probable ports for Tor to listen at
        ports = [9050, 9150]
        while True:
            for p in ports:
                net_addr = ("127.0.0.1", p)
                if TorDetector.is_tor_port(net_addr):
                    self.found_proxy.emit(net_addr)
                    break
            else:
                self.found_proxy.emit(None)
            time.sleep(10)

    @staticmethod
    def is_tor_port(net_addr: Tuple[str, int]) -> bool:
        try:
            s = socket.socket(socket.AF_INET, socket.SOCK_STREAM)
            s.settimeout(0.1)
            s.connect(net_addr)
            # Tor responds uniquely to HTTP-like requests
            s.send(b"GET\n")
            if b"Tor is not an HTTP Proxy" in s.recv(1024):
                return True
        except socket.error:
            pass
        return False<|MERGE_RESOLUTION|>--- conflicted
+++ resolved
@@ -89,13 +89,8 @@
 
     def __init__(self, parent):
         QTreeWidget.__init__(self)
-<<<<<<< HEAD
-        self.parent = parent
-        self.setHeaderLabels([_('Connected node'), _('Version'), _('Height')])
-=======
         self.parent = parent  # type: NetworkChoiceLayout
-        self.setHeaderLabels([_('Server'), _('Height')])
->>>>>>> 7a6ec23b
+        self.setHeaderLabels([_('Server'), _('Version'),  _('Height')])
         self.setContextMenuPolicy(Qt.CustomContextMenu)
         self.customContextMenuRequested.connect(self.create_menu)
 
@@ -157,16 +152,11 @@
                 else:
                     version_str = ''
                 star = ' *' if i == network.interface else ''
-<<<<<<< HEAD
-                item = QTreeWidgetItem([i.host + star, version_str, '%d'%i.tip])
-                item.setData(0, Qt.UserRole, 0)
-                item.setData(1, Qt.UserRole, i.server)
-=======
-                item = QTreeWidgetItem([f"{i.server.net_addr_str()}" + star, '%d'%i.tip])
+                item = QTreeWidgetItem([f"{i.server.net_addr_str()}" + star, version_str, '%d'%i.tip])
                 item.setData(0, self.ITEMTYPE_ROLE, self.ItemType.CONNECTED_SERVER)
                 item.setData(0, self.SERVER_ADDR_ROLE, i.server)
                 item.setToolTip(0, str(i.server))
->>>>>>> 7a6ec23b
+                item.setData(1, Qt.UserRole, i.server)
                 x.addChild(item)
             if n_chains > 1:
                 connected_servers_item.addChild(x)
